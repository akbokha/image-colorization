import random
import sys

from .dataloaders import *
from .options import ModelOptions
from .utils import *
from .colorizer import train_colorizer
from .classifier import train_classifier

task_names = ['colorizer', 'classifier']
dataset_names = ['placeholder', 'cifar10', 'places205', 'places365']
<<<<<<< HEAD
model_names = ['resnet', 'unet32', 'cgan']

=======
colorizer_model_names = ['resnet', 'unet32']
>>>>>>> d1e7212e

def main(options):

    # initialize random seed
    random.seed(options.seed)
    np.random.seed(options.seed)
    torch.manual_seed(options.seed)

<<<<<<< HEAD
=======
    # Determine if GPU is available
>>>>>>> d1e7212e
    gpu_available = torch.cuda.is_available()

    # Create experiment output directory
    if not os.path.exists(options.experiment_output_path):
        os.makedirs(options.experiment_output_path)

    args = vars(options)
    print('\n------------ Environment -------------')
    print('GPU Available: {0}'.format(gpu_available))
    print('\n------------ Options -------------')
    with open(os.path.join(options.experiment_output_path, 'options.dat'), 'w') as f:
        for k, v in sorted(args.items()):
            print('%s: %s' % (str(k), str(v)))
            f.write('%s: %s\n' % (str(k), str(v)))

    # Check if specified dataset is one that is supported by experimentation framework
    if options.dataset_name not in dataset_names:
        print('{} is not a valid dataset. The supported datasets are: {}'.format(options.dataset_name, dataset_names))
        clean_and_exit(options)

<<<<<<< HEAD
    # Create data loaders
    if options.dataset_name == 'placeholder':
        train_loader, val_loader = get_placeholder_loaders(options.dataset_path, options.train_batch_size,
                                                           options.val_batch_size)
    elif options.dataset_name == 'cifar10':
        train_loader, val_loader = get_cifar10_loaders(options.dataset_path, options.train_batch_size,
                                                       options.val_batch_size)
    elif options.dataset_name == 'places205':
        train_loader, val_loader = get_places205_loaders(options.dataset_path, options.train_batch_size,
                                                         options.val_batch_size)
    elif options.dataset_name == 'places365':
        train_loader, val_loader = get_places365_loaders(options.dataset_path, options.train_batch_size,
                                                         options.val_batch_size)

    # Check if specified model is one that is supported by experimentation framework
    if options.model_name not in model_names:
        print('{} is not a valid model. The supported models are: {}'.format(options.model_name, model_names))
        clean_and_exit(options)

    # Create model
    if options.model_name == 'resnet':
        model = ResNetColorizationNet()
    if options.model_name == 'unet32':
        model = UNet32()
    if options.model_name == 'cgan':
        model_gen = ConvGenerator()
        model_dis = ConvDiscriminator()
=======
    # Check if specified task is one that is supported by experimentation framework
    if options.task not in task_names:
        print('{} is not a valid task. The supported tasks are: {}'.format(options.task, task_names))
        clean_and_exit(options)

    if options.task == 'colorizer':

        # Create data loaders
        if options.dataset_name == 'placeholder':
            train_loader, val_loader = get_placeholder_loaders(
                options.dataset_path, options.train_batch_size, options.val_batch_size)
>>>>>>> d1e7212e

        elif options.dataset_name == 'cifar10':
            train_loader, val_loader = get_cifar10_loaders(
                options.dataset_path, options.train_batch_size, options.val_batch_size)

        elif options.dataset_name == 'places205':
            train_loader, val_loader = get_places205_loaders(
                options.dataset_path, options.train_batch_size, options.val_batch_size)

        elif options.dataset_name == 'places365':
            train_loader, val_loader = get_places365_loaders(
                options.dataset_path, options.train_batch_size, options.val_batch_size)

        # Check if specified model is one that is supported by experimentation framework
        if options.model_name not in colorizer_model_names:
            print('{} is not a valid model. The supported models are: {}'.format(
                options.model_name, colorizer_model_names))
            clean_and_exit(options)

        train_colorizer(gpu_available, options, train_loader, val_loader)

    elif options.task == 'classifier':

<<<<<<< HEAD
    if options.model_name == 'cgan':
        if gpu_available:
            model_gen.cuda()
            model_dis.cuda()

        optimizer_gen = torch.optim.Adam(model_gen.parameters())
        optimizer_dis = torch.optim.Adam(model_dis.parameters())

        optimizers = {
            'generator': optimizer_gen,
            'discriminator': optimizer_dis
        }

        models = {
            'generator': model_gen,
            'discriminator': model_dis
        }

        criterion = nn.BCELoss().cuda() if gpu_available else nn.BCELoss()
        l1_loss = nn.L1Loss().cuda() if gpu_available else nn.L1Loss()

        l1_weight = 100

        # train model
        epoch_stats = {"epoch": [], "train_time": [],
                       "train_loss_D": [], "train_loss_D_real": [], "train_loss_D_generated": [],
                       "train_loss_G": [], "train_loss_G_GAN": [], "train_loss_G_generated": [],
                       "val_loss_D": [], "val_loss_G": []}
        for epoch in range(options.max_epochs):
            train_time, train_loss_G, train_loss_G_GAN, train_loss_G_gen, train_loss_D, train_loss_D_real,\
            train_loss_D_gen = train_GAN_epoch(epoch, train_loader, model_gen, model_dis, criterion, l1_loss,
                                               l1_weight, optimizers, gpu_available, options)

            val_loss_G, val_loss_D = validate_GAN_epoch(epoch, val_loader, model_gen, model_dis, criterion, l1_loss,
                                                        l1_weight, True, gpu_available, options)
            state_epoch_stats_GAN(epoch, epoch_stats, train_loss_G, train_loss_G_GAN, train_loss_G_gen,
                                  train_loss_D, train_loss_D_real, train_loss_D_gen,
                                  val_loss_G, val_loss_D, train_time, options)
            save_model_state(epoch, models, optimizers, options)

    else:  # resnet or u-net
        # Make model use gpu if available
        if gpu_available:
            model = model.cuda()

        # Define Loss function and optimizer
        criterion = nn.MSELoss().cuda() if gpu_available else nn.MSELoss()
        optimizer = torch.optim.Adam(model.parameters())

        # train model
        epoch_stats = {"epoch": [], "train_time": [], "train_loss": [], 'val_loss': []}
        for epoch in range(options.max_epochs):
            train_time, train_loss = train_epoch(epoch, train_loader, model, criterion, optimizer, gpu_available,
                                                 options)
            val_loss = validate_epoch(epoch, val_loader, model, criterion, True, gpu_available, options)
            state_epoch_stats(epoch, epoch_stats, train_loss, train_time, val_loss, options)
            save_model_state(epoch, model, optimizer, options)
=======
        if options.dataset_name == 'placeholder':
            train_loader, val_loader = get_placeholder_loaders(
                options.dataset_path, options.train_batch_size, options.val_batch_size, for_classification=True)
            options.dataset_num_classes = 2
>>>>>>> d1e7212e

        elif options.dataset_name == 'places365':
            train_loader, val_loader = get_places365_loaders(
                    options.dataset_path, options.train_batch_size, options.val_batch_size, for_classification=True)
            options.dataset_num_classes = 365

        else:
            print("{} is not a valid dataset for classifier task".format(options.dataset_name))
            clean_and_exit(options)

<<<<<<< HEAD
    print('Starting training epoch {}'.format(epoch))

    # Prepare value counters and timers
    batch_times, data_times, loss_values = AverageMeter(), AverageMeter(), AverageMeter()

    # Switch model to train mode
    model.train()

    # Train for single epoch
    start_time = time.time()
    for i, (input_gray, input_ab, img_original) in enumerate(train_loader):

        # Use GPU if available
        if gpu_available: input_gray, input_ab, img_original = input_gray.cuda(), input_ab.cuda(), img_original.cuda()

        # Record time to load data (above)
        data_times.update(time.time() - start_time)
        start_time = time.time()

        # Run forward pass
        output_ab = model(input_gray)
        loss = criterion(output_ab, input_ab)

        # Record loss and measure accuracy
        loss_values.update(loss.item(), input_gray.size(0))

        # Compute gradient and optimize
        optimizer.zero_grad()
        loss.backward()
        optimizer.step()

        # Record time to do forward and backward passes
        batch_times.update(time.time() - start_time)
        start_time = time.time()

        # Print stats -- in the code below, val refers to value, not validation
        if i % options.batch_output_frequency == 0:
            print('Epoch: [{0}][{1}/{2}]\t'
                  'Time {batch_times.val:.3f} ({batch_times.avg:.3f})\t'
                  'Data {data_times.val:.3f} ({data_times.avg:.3f})\t'
                  'Loss {loss_values.val:.4f} ({loss_values.avg:.4f})\t'.format(
                epoch, i + 1, len(train_loader), batch_times=batch_times,
                data_times=data_times, loss_values=loss_values))

    print('Finished training epoch {}'.format(epoch))

    return batch_times.sum + data_times.sum, loss_values.avg


def validate_epoch(epoch, val_loader, model, criterion, save_images, gpu_available, options):
    """
    Validate model on data in val_loader
    """

    print('Starting validation.')

    # Create image output paths
    image_output_paths = {
        'grayscale': os.path.join(options.experiment_output_path, 'images', 'gray'),
        'original': os.path.join(options.experiment_output_path, 'images', 'original'),
        'colorized': os.path.join(options.experiment_output_path, 'colorizations', 'epoch-{0:03d}'.format(epoch))
    }
    for image_path in image_output_paths.values():
        if not os.path.exists(image_path):
            os.makedirs(image_path)

    # Prepare value counters and timers
    batch_times, data_times, loss_values = AverageMeter(), AverageMeter(), AverageMeter()

    # Switch model to validation mode
    model.eval()

    num_images_saved = 0

    # Run through validation set
    start_time = time.time()
    for i, (input_gray, input_ab, img_original) in enumerate(val_loader):

        # Use GPU if available
        if gpu_available: input_gray, input_ab, img_original = input_gray.cuda(), input_ab.cuda(), img_original.cuda()

        # Record time to load data (above)
        data_times.update(time.time() - start_time)
        start_time = time.time()

        # Run forward pass
        with torch.no_grad():
            output_ab = model(input_gray)
            loss = criterion(output_ab, input_ab)

        # Record loss and measure accuracy
        loss_values.update(loss.item(), input_gray.size(0))

        # Save images to file
        if save_images and num_images_saved < options.max_images:
            for j in range(min(len(output_ab), options.max_images - num_images_saved)):
                gray_layer = input_gray[j].detach().cpu()
                ab_layers = output_ab[j].detach().cpu()
                save_name = 'img-{}.jpg'.format(i * val_loader.batch_size + j)
                # save gray-scale image and respective ground-truth images after first epoch
                if epoch == 0:
                    save_colorized_images(gray_layer, ab_layers, img_original[j],
                                          save_paths=image_output_paths, save_name=save_name, save_static_images=True)
                # save colorizations after every epoch
                save_colorized_images(gray_layer, ab_layers, img_original[j],
                                      save_paths=image_output_paths, save_name=save_name)
                num_images_saved += 1

        # Record time to do forward passes and save images
        batch_times.update(time.time() - start_time)
        start_time = time.time()

        # Print model accuracy -- in the code below, val refers to both value and validation
        if i % options.batch_output_frequency == 0:
            print('Validate: [{0}/{1}]\t'
                  'Time {batch_times.val:.3f} ({batch_times.avg:.3f})\t'
                  'Loss {loss_values.val:.4f} ({loss_values.avg:.4f})\t'.format(
                i + 1, len(val_loader), batch_times=batch_times, loss_values=loss_values))

    print('Finished validation.')

    return loss_values.avg


def train_GAN_epoch(epoch, train_loader, gen_model, dis_model, criterion, l1_loss, l1_weight, optimizers, gpu_available,
                    options):
    """
    Train generator and discriminator model on data in train_loader
    """

    print('Starting training epoch {}'.format(epoch))

    # Prepare value counters and timers
    batch_times, data_times = AverageMeter(), AverageMeter()
    loss_G, loss_G_GAN, loss_G_real = AverageMeter(), AverageMeter(), AverageMeter()
    loss_D, loss_D_gen, loss_D_real = AverageMeter(), AverageMeter(), AverageMeter()

    # Switch model to train mode
    gen_model.train()
    dis_model.train()

    # Labels that are used by the discriminator to classify real and generated samples
    REAL = 1
    GENERATED = 0

    # Train for single epoch
    start_time = time.time()
    for i, (input_gray, input_ab, img_original) in enumerate(train_loader):

        # Use GPU if available
        if gpu_available: input_gray, input_ab, img_original = input_gray.cuda(), input_ab.cuda(), img_original.cuda()

        # convert to FloatTensor since thnn_conv2d_forward is not implemented for type torch.ByteTensor
        img_original = img_original.type('torch.FloatTensor')

        # Record time to load data (above)
        data_times.update(time.time() - start_time)
        start_time = time.time()

        """
        Update Discriminator Network
        1. Train with real examples
        2. Train with generated examples
        """
        # Train with real examples
        dis_model.zero_grad()
        output = dis_model(img_original)

        label = torch.FloatTensor(img_original.size(0)).fill_(REAL).cuda() if gpu_available else torch.FloatTensor(
            img_original.size(0)).fill_(REAL)

        dis_err_real = criterion(torch.squeeze(output), label)
        dis_err_real.backward()

        # Train with generated examples
        generated_examples = gen_model(input_gray)
        output = dis_model(generated_examples.detach())
        label = label.fill_(GENERATED)  # replace with zeroes

        dis_err_gen = criterion(torch.squeeze(output), label)
        dis_err_gen.backward()

        dis_error = dis_err_real + dis_err_gen
        optimizers['discriminator'].step()

        """
        Update Generator Network
        """
        gen_model.zero_grad()
        label = label.fill_(REAL)  # replace with ones
        output = dis_model(generated_examples)
        gen_err_g = criterion(torch.squeeze(output), label)
        gen_err_loss = l1_loss(generated_examples.view(generated_examples.size(0), -1),
                               img_original.view(img_original.size(0), -1)) * l1_weight

        gen_err = gen_err_g + gen_err_loss
        gen_err.backward()
        optimizers['generator'].step()

        # Record time to do forward and backward passes
        batch_times.update(time.time() - start_time)
        start_time = time.time()

        loss_G.update(gen_err.item(), img_original.size(0))
        loss_G_GAN.update(gen_err.item(), img_original.size(0))
        loss_G_real.update(gen_err_loss.item(), img_original.size(0))

        loss_D.update(dis_error.item(), img_original.size(0))
        loss_D_gen.update(dis_err_gen.item(), img_original.size(0))
        loss_D_real.update(dis_err_real.item(), img_original.size(0))

        # Print stats -- in the code below, val refers to value, not validation
        if i % options.batch_output_frequency == 0:
            print('Epoch: [{0}][{1}/{2}]\t'
                  'Time {batch_times.val:.3f} ({batch_times.avg:.3f})\t'
                  'Data {data_times.val:.3f} ({data_times.avg:.3f})\t'
                  'loss_G {loss_G.val:.4f} ({loss_G.avg:.4f})\t'
                  'loss_G_GAN {loss_G_GAN.val:.4f} ({loss_G_GAN.avg:.4f})\t'
                  'loss_G_real {loss_G_real.val:.4f} ({loss_G_real.avg:.4f})\t'
                  'loss_D {loss_D.val:.4f} ({loss_D.avg:.4f})\t'
                  'loss_D_gen {loss_D_gen.val:.4f} ({loss_D_gen.avg:.4f})\t'
                  'loss_D_real {loss_D_real.val:.4f} ({loss_D_real.avg:.4f})\t'.format(
                epoch, i + 1, len(train_loader), batch_times=batch_times,
                data_times=data_times, loss_G=loss_G, loss_G_GAN=loss_G_GAN, loss_G_real=loss_G_real,
                loss_D=loss_D, loss_D_gen=loss_D_gen, loss_D_real=loss_D_real))

    print('Finished training epoch {}'.format(epoch))

    return batch_times.sum + data_times.sum, loss_G.avg, loss_G_GAN.avg, loss_G_real.avg,\
           loss_D.avg, loss_D_real.avg, loss_D_gen.avg


def validate_GAN_epoch(epoch, val_loader, gen_model, dis_model, criterion, l1_loss, l1_weight, save_images,
                       gpu_available, options):
    """
    Validate model on data in val_loader
    """

    print('Starting validation.')

    # Create image output paths
    image_output_paths = {
        'grayscale': os.path.join(options.experiment_output_path, 'images', 'gray'),
        'original': os.path.join(options.experiment_output_path, 'images', 'original'),
        'colorized': os.path.join(options.experiment_output_path, 'colorizations', 'epoch-{0:03d}'.format(epoch))
    }
    for image_path in image_output_paths.values():
        if not os.path.exists(image_path):
            os.makedirs(image_path)

    # Prepare value counters and timers
    batch_times, data_times, loss_G, loss_D = AverageMeter(), AverageMeter(), AverageMeter(), AverageMeter()

    # Switch model to validation mode
    gen_model.eval()
    dis_model.eval()

    # Labels that are used by the discriminator to classify real and generated samples
    REAL = 1
    GENERATED = 0

    num_images_saved = 0

    # Run through validation set
    start_time = time.time()
    for i, (input_gray, input_ab, img_original) in enumerate(val_loader):

        # Use GPU if available
        if gpu_available: input_gray, input_ab, img_original = input_gray.cuda(), input_ab.cuda(), img_original.cuda()

        # convert to FloatTensor since thnn_conv2d_forward is not implemented for type torch.ByteTensor
        img_original = img_original.type('torch.FloatTensor')

        # Record time to load data (above)
        data_times.update(time.time() - start_time)
        start_time = time.time()

        # Run forward pass
        with torch.no_grad():
            """
            Discriminator Network
            1. Validate with real examples
            2. Validate with generated examples
            """
            # Validate with real examples
            output = dis_model(img_original)
            label = torch.FloatTensor(img_original.size(0)).fill_(REAL).cuda() if gpu_available else torch.FloatTensor(
                img_original.size(0)).fill_(REAL)
            dis_err_real = criterion(torch.squeeze(output), label)

            # Validate with generated examples
            generated = gen_model(input_gray)
            label = label.fill_(GENERATED)  # replace with zeroes
            output = dis_model(generated.detach())
            dis_err_gen = criterion(torch.squeeze(output), label)

            dis_error = dis_err_real + dis_err_gen

            """
            Generator Network
            """
            output = dis_model(generated)
            label = label.fill_(REAL)  # replace with ones

            gen_err_g = criterion(torch.squeeze(output), label)
            gen_err_L1 = l1_loss(generated.view(generated.size(0), -1),
                                 img_original.view(img_original.size(0), -1)) * l1_weight

            gen_err = gen_err_g + gen_err_L1

        loss_G.update(gen_err.item(), img_original.size(0))
        loss_D.update(dis_error.item(), img_original.size(0))

        # Save images to file
        if save_images and num_images_saved < options.max_images:
            for j in range(min(len(output), options.max_images - num_images_saved)):
                gray_layer = input_gray[j].detach().cpu()
                save_name = 'img-{}.jpg'.format(i * val_loader.batch_size + j)
                # save gray-scale image and respective ground-truth images after first epoch
                if epoch == 0:
                    img_original = img_original.type('torch.ByteTensor')
                    save_colorized_images(gray_layer, None, img_original[j],
                                          save_paths=image_output_paths, save_name=save_name, save_static_images=True)
                # save colorizations after every epoch
                save_colorized_images(gray_layer, None, img_original[j],
                                      save_paths=image_output_paths, save_name=save_name, gan_result=True,
                                      generated=generated[j])
                num_images_saved += 1

        # Record time to do forward passes and save images
        batch_times.update(time.time() - start_time)
        start_time = time.time()

        # Print model accuracy -- in the code below, val refers to both value and validation
        if i % options.batch_output_frequency == 0:
            print('Validate: [{0}/{1}]\t'
                  'Time {batch_times.val:.3f} ({batch_times.avg:.3f})\t'
                  'Loss_G {loss_G.val:.4f} ({loss_G.avg:.4f})\t'
                  'Loss_D {loss_D.val:.4f} ({loss_D.avg:.4f})\t'.format(
                i + 1, len(val_loader), batch_times=batch_times, loss_G=loss_G, loss_D=loss_D))

    print('Finished validation.')

    return loss_G.avg, loss_D.avg


def state_epoch_stats(epoch, epoch_stats, train_loss, train_time, val_loss, options):
    epoch_stats['epoch'].append(epoch)
    epoch_stats['train_time'].append(train_time)
    epoch_stats['train_loss'].append(train_loss)
    epoch_stats['val_loss'].append(val_loss)
    save_stats(options.experiment_output_path, 'train_stats.csv', epoch_stats, epoch)


def state_epoch_stats_GAN(epoch, epoch_stats, train_loss_G, train_loss_G_GAN, train_loss_G_gen, train_loss_D,
                          train_loss_D_real, train_loss_D_gen, val_loss_G, val_loss_D, train_time, options):
    epoch_stats['epoch'].append(epoch)
    epoch_stats['train_time'].append(train_time)
    epoch_stats['train_loss_G'].append(train_loss_G)
    epoch_stats['train_loss_G_GAN'].append(train_loss_G_GAN)
    epoch_stats['train_loss_G_generated'].append(train_loss_G_gen)
    epoch_stats['train_loss_D'].append(train_loss_D)
    epoch_stats['train_loss_D_real'].append(train_loss_D_real)
    epoch_stats['train_loss_D_generated'].append(train_loss_D_gen)
    epoch_stats['val_loss_G'].append(val_loss_G)
    epoch_stats['val_loss_D'].append(val_loss_D)
    save_stats(options.experiment_output_path, 'train_stats.csv', epoch_stats, epoch)


def save_model_state(epoch, model, optimizer, options):
    model_state_path = os.path.join(options.experiment_output_path, 'models', 'epoch-{0:03d}'.format(epoch))
    if not os.path.exists(model_state_path):
        os.makedirs(model_state_path)

    if isinstance(model, dict):  # GAN model: two models (generator and discriminator) & their respective optimizers
        state_dict = {
            'epoch': epoch,
            'gen_model_state': model['generator'].state_dict(),
            'dis_model_state': model['discriminator'].state_dict(),
            'gen_optimizer_state': optimizer['generator'].state_dict(),
            'dis_optimizer_state': optimizer['discriminator'].state_dict()
        }
    else:
        state_dict = {
            'epoch': epoch,
            'model_state': model.state_dict(),
            'optimizer': optimizer.state_dict()
        }

    torch.save(state_dict, os.path.join(model_state_path, 'state_dict'))
=======
        train_classifier(gpu_available, options, train_loader, val_loader)
>>>>>>> d1e7212e


def clean_and_exit(options):
    os.rmdir(options.experiment_output_path)
    sys.exit(1)


if __name__ == "__main__":
    main(ModelOptions().parse())<|MERGE_RESOLUTION|>--- conflicted
+++ resolved
@@ -9,12 +9,8 @@
 
 task_names = ['colorizer', 'classifier']
 dataset_names = ['placeholder', 'cifar10', 'places205', 'places365']
-<<<<<<< HEAD
-model_names = ['resnet', 'unet32', 'cgan']
+colorizer_model_names = ['resnet', 'unet32', 'cgan']
 
-=======
-colorizer_model_names = ['resnet', 'unet32']
->>>>>>> d1e7212e
 
 def main(options):
 
@@ -23,10 +19,7 @@
     np.random.seed(options.seed)
     torch.manual_seed(options.seed)
 
-<<<<<<< HEAD
-=======
     # Determine if GPU is available
->>>>>>> d1e7212e
     gpu_available = torch.cuda.is_available()
 
     # Create experiment output directory
@@ -47,35 +40,6 @@
         print('{} is not a valid dataset. The supported datasets are: {}'.format(options.dataset_name, dataset_names))
         clean_and_exit(options)
 
-<<<<<<< HEAD
-    # Create data loaders
-    if options.dataset_name == 'placeholder':
-        train_loader, val_loader = get_placeholder_loaders(options.dataset_path, options.train_batch_size,
-                                                           options.val_batch_size)
-    elif options.dataset_name == 'cifar10':
-        train_loader, val_loader = get_cifar10_loaders(options.dataset_path, options.train_batch_size,
-                                                       options.val_batch_size)
-    elif options.dataset_name == 'places205':
-        train_loader, val_loader = get_places205_loaders(options.dataset_path, options.train_batch_size,
-                                                         options.val_batch_size)
-    elif options.dataset_name == 'places365':
-        train_loader, val_loader = get_places365_loaders(options.dataset_path, options.train_batch_size,
-                                                         options.val_batch_size)
-
-    # Check if specified model is one that is supported by experimentation framework
-    if options.model_name not in model_names:
-        print('{} is not a valid model. The supported models are: {}'.format(options.model_name, model_names))
-        clean_and_exit(options)
-
-    # Create model
-    if options.model_name == 'resnet':
-        model = ResNetColorizationNet()
-    if options.model_name == 'unet32':
-        model = UNet32()
-    if options.model_name == 'cgan':
-        model_gen = ConvGenerator()
-        model_dis = ConvDiscriminator()
-=======
     # Check if specified task is one that is supported by experimentation framework
     if options.task not in task_names:
         print('{} is not a valid task. The supported tasks are: {}'.format(options.task, task_names))
@@ -87,7 +51,6 @@
         if options.dataset_name == 'placeholder':
             train_loader, val_loader = get_placeholder_loaders(
                 options.dataset_path, options.train_batch_size, options.val_batch_size)
->>>>>>> d1e7212e
 
         elif options.dataset_name == 'cifar10':
             train_loader, val_loader = get_cifar10_loaders(
@@ -111,70 +74,10 @@
 
     elif options.task == 'classifier':
 
-<<<<<<< HEAD
-    if options.model_name == 'cgan':
-        if gpu_available:
-            model_gen.cuda()
-            model_dis.cuda()
-
-        optimizer_gen = torch.optim.Adam(model_gen.parameters())
-        optimizer_dis = torch.optim.Adam(model_dis.parameters())
-
-        optimizers = {
-            'generator': optimizer_gen,
-            'discriminator': optimizer_dis
-        }
-
-        models = {
-            'generator': model_gen,
-            'discriminator': model_dis
-        }
-
-        criterion = nn.BCELoss().cuda() if gpu_available else nn.BCELoss()
-        l1_loss = nn.L1Loss().cuda() if gpu_available else nn.L1Loss()
-
-        l1_weight = 100
-
-        # train model
-        epoch_stats = {"epoch": [], "train_time": [],
-                       "train_loss_D": [], "train_loss_D_real": [], "train_loss_D_generated": [],
-                       "train_loss_G": [], "train_loss_G_GAN": [], "train_loss_G_generated": [],
-                       "val_loss_D": [], "val_loss_G": []}
-        for epoch in range(options.max_epochs):
-            train_time, train_loss_G, train_loss_G_GAN, train_loss_G_gen, train_loss_D, train_loss_D_real,\
-            train_loss_D_gen = train_GAN_epoch(epoch, train_loader, model_gen, model_dis, criterion, l1_loss,
-                                               l1_weight, optimizers, gpu_available, options)
-
-            val_loss_G, val_loss_D = validate_GAN_epoch(epoch, val_loader, model_gen, model_dis, criterion, l1_loss,
-                                                        l1_weight, True, gpu_available, options)
-            state_epoch_stats_GAN(epoch, epoch_stats, train_loss_G, train_loss_G_GAN, train_loss_G_gen,
-                                  train_loss_D, train_loss_D_real, train_loss_D_gen,
-                                  val_loss_G, val_loss_D, train_time, options)
-            save_model_state(epoch, models, optimizers, options)
-
-    else:  # resnet or u-net
-        # Make model use gpu if available
-        if gpu_available:
-            model = model.cuda()
-
-        # Define Loss function and optimizer
-        criterion = nn.MSELoss().cuda() if gpu_available else nn.MSELoss()
-        optimizer = torch.optim.Adam(model.parameters())
-
-        # train model
-        epoch_stats = {"epoch": [], "train_time": [], "train_loss": [], 'val_loss': []}
-        for epoch in range(options.max_epochs):
-            train_time, train_loss = train_epoch(epoch, train_loader, model, criterion, optimizer, gpu_available,
-                                                 options)
-            val_loss = validate_epoch(epoch, val_loader, model, criterion, True, gpu_available, options)
-            state_epoch_stats(epoch, epoch_stats, train_loss, train_time, val_loss, options)
-            save_model_state(epoch, model, optimizer, options)
-=======
         if options.dataset_name == 'placeholder':
             train_loader, val_loader = get_placeholder_loaders(
                 options.dataset_path, options.train_batch_size, options.val_batch_size, for_classification=True)
             options.dataset_num_classes = 2
->>>>>>> d1e7212e
 
         elif options.dataset_name == 'places365':
             train_loader, val_loader = get_places365_loaders(
@@ -185,400 +88,7 @@
             print("{} is not a valid dataset for classifier task".format(options.dataset_name))
             clean_and_exit(options)
 
-<<<<<<< HEAD
-    print('Starting training epoch {}'.format(epoch))
-
-    # Prepare value counters and timers
-    batch_times, data_times, loss_values = AverageMeter(), AverageMeter(), AverageMeter()
-
-    # Switch model to train mode
-    model.train()
-
-    # Train for single epoch
-    start_time = time.time()
-    for i, (input_gray, input_ab, img_original) in enumerate(train_loader):
-
-        # Use GPU if available
-        if gpu_available: input_gray, input_ab, img_original = input_gray.cuda(), input_ab.cuda(), img_original.cuda()
-
-        # Record time to load data (above)
-        data_times.update(time.time() - start_time)
-        start_time = time.time()
-
-        # Run forward pass
-        output_ab = model(input_gray)
-        loss = criterion(output_ab, input_ab)
-
-        # Record loss and measure accuracy
-        loss_values.update(loss.item(), input_gray.size(0))
-
-        # Compute gradient and optimize
-        optimizer.zero_grad()
-        loss.backward()
-        optimizer.step()
-
-        # Record time to do forward and backward passes
-        batch_times.update(time.time() - start_time)
-        start_time = time.time()
-
-        # Print stats -- in the code below, val refers to value, not validation
-        if i % options.batch_output_frequency == 0:
-            print('Epoch: [{0}][{1}/{2}]\t'
-                  'Time {batch_times.val:.3f} ({batch_times.avg:.3f})\t'
-                  'Data {data_times.val:.3f} ({data_times.avg:.3f})\t'
-                  'Loss {loss_values.val:.4f} ({loss_values.avg:.4f})\t'.format(
-                epoch, i + 1, len(train_loader), batch_times=batch_times,
-                data_times=data_times, loss_values=loss_values))
-
-    print('Finished training epoch {}'.format(epoch))
-
-    return batch_times.sum + data_times.sum, loss_values.avg
-
-
-def validate_epoch(epoch, val_loader, model, criterion, save_images, gpu_available, options):
-    """
-    Validate model on data in val_loader
-    """
-
-    print('Starting validation.')
-
-    # Create image output paths
-    image_output_paths = {
-        'grayscale': os.path.join(options.experiment_output_path, 'images', 'gray'),
-        'original': os.path.join(options.experiment_output_path, 'images', 'original'),
-        'colorized': os.path.join(options.experiment_output_path, 'colorizations', 'epoch-{0:03d}'.format(epoch))
-    }
-    for image_path in image_output_paths.values():
-        if not os.path.exists(image_path):
-            os.makedirs(image_path)
-
-    # Prepare value counters and timers
-    batch_times, data_times, loss_values = AverageMeter(), AverageMeter(), AverageMeter()
-
-    # Switch model to validation mode
-    model.eval()
-
-    num_images_saved = 0
-
-    # Run through validation set
-    start_time = time.time()
-    for i, (input_gray, input_ab, img_original) in enumerate(val_loader):
-
-        # Use GPU if available
-        if gpu_available: input_gray, input_ab, img_original = input_gray.cuda(), input_ab.cuda(), img_original.cuda()
-
-        # Record time to load data (above)
-        data_times.update(time.time() - start_time)
-        start_time = time.time()
-
-        # Run forward pass
-        with torch.no_grad():
-            output_ab = model(input_gray)
-            loss = criterion(output_ab, input_ab)
-
-        # Record loss and measure accuracy
-        loss_values.update(loss.item(), input_gray.size(0))
-
-        # Save images to file
-        if save_images and num_images_saved < options.max_images:
-            for j in range(min(len(output_ab), options.max_images - num_images_saved)):
-                gray_layer = input_gray[j].detach().cpu()
-                ab_layers = output_ab[j].detach().cpu()
-                save_name = 'img-{}.jpg'.format(i * val_loader.batch_size + j)
-                # save gray-scale image and respective ground-truth images after first epoch
-                if epoch == 0:
-                    save_colorized_images(gray_layer, ab_layers, img_original[j],
-                                          save_paths=image_output_paths, save_name=save_name, save_static_images=True)
-                # save colorizations after every epoch
-                save_colorized_images(gray_layer, ab_layers, img_original[j],
-                                      save_paths=image_output_paths, save_name=save_name)
-                num_images_saved += 1
-
-        # Record time to do forward passes and save images
-        batch_times.update(time.time() - start_time)
-        start_time = time.time()
-
-        # Print model accuracy -- in the code below, val refers to both value and validation
-        if i % options.batch_output_frequency == 0:
-            print('Validate: [{0}/{1}]\t'
-                  'Time {batch_times.val:.3f} ({batch_times.avg:.3f})\t'
-                  'Loss {loss_values.val:.4f} ({loss_values.avg:.4f})\t'.format(
-                i + 1, len(val_loader), batch_times=batch_times, loss_values=loss_values))
-
-    print('Finished validation.')
-
-    return loss_values.avg
-
-
-def train_GAN_epoch(epoch, train_loader, gen_model, dis_model, criterion, l1_loss, l1_weight, optimizers, gpu_available,
-                    options):
-    """
-    Train generator and discriminator model on data in train_loader
-    """
-
-    print('Starting training epoch {}'.format(epoch))
-
-    # Prepare value counters and timers
-    batch_times, data_times = AverageMeter(), AverageMeter()
-    loss_G, loss_G_GAN, loss_G_real = AverageMeter(), AverageMeter(), AverageMeter()
-    loss_D, loss_D_gen, loss_D_real = AverageMeter(), AverageMeter(), AverageMeter()
-
-    # Switch model to train mode
-    gen_model.train()
-    dis_model.train()
-
-    # Labels that are used by the discriminator to classify real and generated samples
-    REAL = 1
-    GENERATED = 0
-
-    # Train for single epoch
-    start_time = time.time()
-    for i, (input_gray, input_ab, img_original) in enumerate(train_loader):
-
-        # Use GPU if available
-        if gpu_available: input_gray, input_ab, img_original = input_gray.cuda(), input_ab.cuda(), img_original.cuda()
-
-        # convert to FloatTensor since thnn_conv2d_forward is not implemented for type torch.ByteTensor
-        img_original = img_original.type('torch.FloatTensor')
-
-        # Record time to load data (above)
-        data_times.update(time.time() - start_time)
-        start_time = time.time()
-
-        """
-        Update Discriminator Network
-        1. Train with real examples
-        2. Train with generated examples
-        """
-        # Train with real examples
-        dis_model.zero_grad()
-        output = dis_model(img_original)
-
-        label = torch.FloatTensor(img_original.size(0)).fill_(REAL).cuda() if gpu_available else torch.FloatTensor(
-            img_original.size(0)).fill_(REAL)
-
-        dis_err_real = criterion(torch.squeeze(output), label)
-        dis_err_real.backward()
-
-        # Train with generated examples
-        generated_examples = gen_model(input_gray)
-        output = dis_model(generated_examples.detach())
-        label = label.fill_(GENERATED)  # replace with zeroes
-
-        dis_err_gen = criterion(torch.squeeze(output), label)
-        dis_err_gen.backward()
-
-        dis_error = dis_err_real + dis_err_gen
-        optimizers['discriminator'].step()
-
-        """
-        Update Generator Network
-        """
-        gen_model.zero_grad()
-        label = label.fill_(REAL)  # replace with ones
-        output = dis_model(generated_examples)
-        gen_err_g = criterion(torch.squeeze(output), label)
-        gen_err_loss = l1_loss(generated_examples.view(generated_examples.size(0), -1),
-                               img_original.view(img_original.size(0), -1)) * l1_weight
-
-        gen_err = gen_err_g + gen_err_loss
-        gen_err.backward()
-        optimizers['generator'].step()
-
-        # Record time to do forward and backward passes
-        batch_times.update(time.time() - start_time)
-        start_time = time.time()
-
-        loss_G.update(gen_err.item(), img_original.size(0))
-        loss_G_GAN.update(gen_err.item(), img_original.size(0))
-        loss_G_real.update(gen_err_loss.item(), img_original.size(0))
-
-        loss_D.update(dis_error.item(), img_original.size(0))
-        loss_D_gen.update(dis_err_gen.item(), img_original.size(0))
-        loss_D_real.update(dis_err_real.item(), img_original.size(0))
-
-        # Print stats -- in the code below, val refers to value, not validation
-        if i % options.batch_output_frequency == 0:
-            print('Epoch: [{0}][{1}/{2}]\t'
-                  'Time {batch_times.val:.3f} ({batch_times.avg:.3f})\t'
-                  'Data {data_times.val:.3f} ({data_times.avg:.3f})\t'
-                  'loss_G {loss_G.val:.4f} ({loss_G.avg:.4f})\t'
-                  'loss_G_GAN {loss_G_GAN.val:.4f} ({loss_G_GAN.avg:.4f})\t'
-                  'loss_G_real {loss_G_real.val:.4f} ({loss_G_real.avg:.4f})\t'
-                  'loss_D {loss_D.val:.4f} ({loss_D.avg:.4f})\t'
-                  'loss_D_gen {loss_D_gen.val:.4f} ({loss_D_gen.avg:.4f})\t'
-                  'loss_D_real {loss_D_real.val:.4f} ({loss_D_real.avg:.4f})\t'.format(
-                epoch, i + 1, len(train_loader), batch_times=batch_times,
-                data_times=data_times, loss_G=loss_G, loss_G_GAN=loss_G_GAN, loss_G_real=loss_G_real,
-                loss_D=loss_D, loss_D_gen=loss_D_gen, loss_D_real=loss_D_real))
-
-    print('Finished training epoch {}'.format(epoch))
-
-    return batch_times.sum + data_times.sum, loss_G.avg, loss_G_GAN.avg, loss_G_real.avg,\
-           loss_D.avg, loss_D_real.avg, loss_D_gen.avg
-
-
-def validate_GAN_epoch(epoch, val_loader, gen_model, dis_model, criterion, l1_loss, l1_weight, save_images,
-                       gpu_available, options):
-    """
-    Validate model on data in val_loader
-    """
-
-    print('Starting validation.')
-
-    # Create image output paths
-    image_output_paths = {
-        'grayscale': os.path.join(options.experiment_output_path, 'images', 'gray'),
-        'original': os.path.join(options.experiment_output_path, 'images', 'original'),
-        'colorized': os.path.join(options.experiment_output_path, 'colorizations', 'epoch-{0:03d}'.format(epoch))
-    }
-    for image_path in image_output_paths.values():
-        if not os.path.exists(image_path):
-            os.makedirs(image_path)
-
-    # Prepare value counters and timers
-    batch_times, data_times, loss_G, loss_D = AverageMeter(), AverageMeter(), AverageMeter(), AverageMeter()
-
-    # Switch model to validation mode
-    gen_model.eval()
-    dis_model.eval()
-
-    # Labels that are used by the discriminator to classify real and generated samples
-    REAL = 1
-    GENERATED = 0
-
-    num_images_saved = 0
-
-    # Run through validation set
-    start_time = time.time()
-    for i, (input_gray, input_ab, img_original) in enumerate(val_loader):
-
-        # Use GPU if available
-        if gpu_available: input_gray, input_ab, img_original = input_gray.cuda(), input_ab.cuda(), img_original.cuda()
-
-        # convert to FloatTensor since thnn_conv2d_forward is not implemented for type torch.ByteTensor
-        img_original = img_original.type('torch.FloatTensor')
-
-        # Record time to load data (above)
-        data_times.update(time.time() - start_time)
-        start_time = time.time()
-
-        # Run forward pass
-        with torch.no_grad():
-            """
-            Discriminator Network
-            1. Validate with real examples
-            2. Validate with generated examples
-            """
-            # Validate with real examples
-            output = dis_model(img_original)
-            label = torch.FloatTensor(img_original.size(0)).fill_(REAL).cuda() if gpu_available else torch.FloatTensor(
-                img_original.size(0)).fill_(REAL)
-            dis_err_real = criterion(torch.squeeze(output), label)
-
-            # Validate with generated examples
-            generated = gen_model(input_gray)
-            label = label.fill_(GENERATED)  # replace with zeroes
-            output = dis_model(generated.detach())
-            dis_err_gen = criterion(torch.squeeze(output), label)
-
-            dis_error = dis_err_real + dis_err_gen
-
-            """
-            Generator Network
-            """
-            output = dis_model(generated)
-            label = label.fill_(REAL)  # replace with ones
-
-            gen_err_g = criterion(torch.squeeze(output), label)
-            gen_err_L1 = l1_loss(generated.view(generated.size(0), -1),
-                                 img_original.view(img_original.size(0), -1)) * l1_weight
-
-            gen_err = gen_err_g + gen_err_L1
-
-        loss_G.update(gen_err.item(), img_original.size(0))
-        loss_D.update(dis_error.item(), img_original.size(0))
-
-        # Save images to file
-        if save_images and num_images_saved < options.max_images:
-            for j in range(min(len(output), options.max_images - num_images_saved)):
-                gray_layer = input_gray[j].detach().cpu()
-                save_name = 'img-{}.jpg'.format(i * val_loader.batch_size + j)
-                # save gray-scale image and respective ground-truth images after first epoch
-                if epoch == 0:
-                    img_original = img_original.type('torch.ByteTensor')
-                    save_colorized_images(gray_layer, None, img_original[j],
-                                          save_paths=image_output_paths, save_name=save_name, save_static_images=True)
-                # save colorizations after every epoch
-                save_colorized_images(gray_layer, None, img_original[j],
-                                      save_paths=image_output_paths, save_name=save_name, gan_result=True,
-                                      generated=generated[j])
-                num_images_saved += 1
-
-        # Record time to do forward passes and save images
-        batch_times.update(time.time() - start_time)
-        start_time = time.time()
-
-        # Print model accuracy -- in the code below, val refers to both value and validation
-        if i % options.batch_output_frequency == 0:
-            print('Validate: [{0}/{1}]\t'
-                  'Time {batch_times.val:.3f} ({batch_times.avg:.3f})\t'
-                  'Loss_G {loss_G.val:.4f} ({loss_G.avg:.4f})\t'
-                  'Loss_D {loss_D.val:.4f} ({loss_D.avg:.4f})\t'.format(
-                i + 1, len(val_loader), batch_times=batch_times, loss_G=loss_G, loss_D=loss_D))
-
-    print('Finished validation.')
-
-    return loss_G.avg, loss_D.avg
-
-
-def state_epoch_stats(epoch, epoch_stats, train_loss, train_time, val_loss, options):
-    epoch_stats['epoch'].append(epoch)
-    epoch_stats['train_time'].append(train_time)
-    epoch_stats['train_loss'].append(train_loss)
-    epoch_stats['val_loss'].append(val_loss)
-    save_stats(options.experiment_output_path, 'train_stats.csv', epoch_stats, epoch)
-
-
-def state_epoch_stats_GAN(epoch, epoch_stats, train_loss_G, train_loss_G_GAN, train_loss_G_gen, train_loss_D,
-                          train_loss_D_real, train_loss_D_gen, val_loss_G, val_loss_D, train_time, options):
-    epoch_stats['epoch'].append(epoch)
-    epoch_stats['train_time'].append(train_time)
-    epoch_stats['train_loss_G'].append(train_loss_G)
-    epoch_stats['train_loss_G_GAN'].append(train_loss_G_GAN)
-    epoch_stats['train_loss_G_generated'].append(train_loss_G_gen)
-    epoch_stats['train_loss_D'].append(train_loss_D)
-    epoch_stats['train_loss_D_real'].append(train_loss_D_real)
-    epoch_stats['train_loss_D_generated'].append(train_loss_D_gen)
-    epoch_stats['val_loss_G'].append(val_loss_G)
-    epoch_stats['val_loss_D'].append(val_loss_D)
-    save_stats(options.experiment_output_path, 'train_stats.csv', epoch_stats, epoch)
-
-
-def save_model_state(epoch, model, optimizer, options):
-    model_state_path = os.path.join(options.experiment_output_path, 'models', 'epoch-{0:03d}'.format(epoch))
-    if not os.path.exists(model_state_path):
-        os.makedirs(model_state_path)
-
-    if isinstance(model, dict):  # GAN model: two models (generator and discriminator) & their respective optimizers
-        state_dict = {
-            'epoch': epoch,
-            'gen_model_state': model['generator'].state_dict(),
-            'dis_model_state': model['discriminator'].state_dict(),
-            'gen_optimizer_state': optimizer['generator'].state_dict(),
-            'dis_optimizer_state': optimizer['discriminator'].state_dict()
-        }
-    else:
-        state_dict = {
-            'epoch': epoch,
-            'model_state': model.state_dict(),
-            'optimizer': optimizer.state_dict()
-        }
-
-    torch.save(state_dict, os.path.join(model_state_path, 'state_dict'))
-=======
         train_classifier(gpu_available, options, train_loader, val_loader)
->>>>>>> d1e7212e
 
 
 def clean_and_exit(options):
