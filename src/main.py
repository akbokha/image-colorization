import random
import sys
import time

import torch
import torch.nn as nn
import torch.optim

from .dataloaders import *
from .models import *
from .options import ModelOptions
from .utils import *

<<<<<<< HEAD
dataset_names = ['placeholder', 'cifar10']
model_names = ['resnet', 'unet32']
=======
dataset_names = ['placeholder', 'cifar10', 'places205']
model_names = ['resnet']

>>>>>>> 537d507a

def main(options):
    # initialize random seed
    random.seed(options.seed)
    np.random.seed(options.seed)
    torch.manual_seed(options.seed)
    
    gpu_available = torch.cuda.is_available()

    # Create output directory
    if not os.path.exists(options.experiment_output_path):
        os.makedirs(options.experiment_output_path)

    # Check if specified dataset is one that is supported by experimentation framework
    if options.dataset_name not in dataset_names:
        print('{} is not a valid dataset. The supported datasets are: {}'.format(options.dataset_name, dataset_names))
        clean_and_exit(options)

    # Create data loaders
    if options.dataset_name == 'placeholder':
        train_loader, val_loader = get_placeholder_loaders(options.dataset_path, options.batch_size)
    elif options.dataset_name == 'cifar10':
        train_loader, val_loader = get_cifar10_loaders(options.dataset_path, options.batch_size)
    elif options.dataset_name == 'places205':
        train_loader, val_loader = get_places_loaders(options.dataset_path, options.batch_size)

    # Check if specified model is one that is supported by experimentation framework
    if options.model_name not in model_names:
        print('{} is not a valid model. The supported models are: {}'.format(options.model_name, model_names))
        clean_and_exit(options)

    # Create model
    if options.model_name == 'resnet':
        model = ResNetColorizationNet()
    if options.model_name == 'unet32':
        model = UNet32()
    
    # Make model use gpu if available
    if gpu_available:
        model = model.cuda()

    # Define Loss function and optimizer
    criterion = nn.MSELoss().cuda() if gpu_available else nn.MSELoss()
    optimizer = torch.optim.Adam(model.parameters())

    args = vars(options)
    print('\n------------ Environment -------------')
    print('GPU Available: {0}'.format(gpu_available))

    print('\n------------ Options -------------')
    with open(os.path.join(options.experiment_output_path, 'options.dat'), 'w') as f:
        for k, v in sorted(args.items()):
            print('%s: %s' % (str(k), str(v)))
            f.write('%s: %s\n' % (str(k), str(v)))

    # train model
    epoch_stats = {"epoch": [], "train_time": [], "train_loss": [], 'val_loss': []}
    for epoch in range(options.max_epochs):
        train_time, train_loss = train_epoch(epoch, train_loader, model, criterion, optimizer, gpu_available, options)
        val_loss = validate_epoch(epoch, val_loader, model, criterion, True, gpu_available, options)
        state_epoch_stats(epoch, epoch_stats, train_loss, train_time, val_loss, options)
        save_model_state(epoch, model, optimizer, options)


def train_epoch(epoch, train_loader, model, criterion, optimizer, gpu_available, options):
    """
    Train model on data in train_loader
    """

    print('Starting training epoch {}'.format(epoch))

    # Prepare value counters and timers
    batch_times, data_times, loss_values = AverageMeter(), AverageMeter(), AverageMeter()

    # Switch model to train mode
    model.train()

    # Train for single epoch
    start_time = time.time()
    for i, (input_gray, input_ab, img_original) in enumerate(train_loader):

        # Use GPU if available
        if gpu_available: input_gray, input_ab, img_original = input_gray.cuda(), input_ab.cuda(), img_original.cuda()

        # Record time to load data (above)
        data_times.update(time.time() - start_time)
        start_time = time.time()

        # Run forward pass
        output_ab = model(input_gray)
        loss = criterion(output_ab, input_ab)

        # Record loss and measure accuracy
        loss_values.update(loss.item(), input_gray.size(0))

        # Compute gradient and optimize
        optimizer.zero_grad()
        loss.backward()
        optimizer.step()

        # Record time to do forward and backward passes
        batch_times.update(time.time() - start_time)
        start_time = time.time()

        # Print stats -- in the code below, val refers to value, not validation
        if i % options.batch_output_frequency == 0:
            print('Epoch: [{0}][{1}/{2}]\t'
                  'Time {batch_times.val:.3f} ({batch_times.avg:.3f})\t'
                  'Data {data_times.val:.3f} ({data_times.avg:.3f})\t'
                  'Loss {loss_values.val:.4f} ({loss_values.avg:.4f})\t'.format(
                epoch, i, len(train_loader), batch_times=batch_times,
                data_times=data_times, loss_values=loss_values))

    print('Finished training epoch {}'.format(epoch))

    return batch_times.sum + data_times.sum, loss_values.avg


def validate_epoch(epoch, val_loader, model, criterion, save_images, gpu_available, options):
    """
    Validate model on data in val_loader
    """

    print('Starting validation.')

    # Create image output paths
    image_output_paths = {
        'grayscale': os.path.join(options.experiment_output_path, 'images', 'gray'),
        'original': os.path.join(options.experiment_output_path, 'images', 'original'),
        'colorized': os.path.join(options.experiment_output_path, 'colorizations', 'epoch-{0:03d}'.format(epoch))
    }
    for image_path in image_output_paths.values():
        if not os.path.exists(image_path):
            os.makedirs(image_path)

    # Prepare value counters and timers
    batch_times, data_times, loss_values = AverageMeter(), AverageMeter(), AverageMeter()

    # Switch model to validation mode
    model.eval()
    
    num_images_saved = 0

    # Run through validation set
    start_time = time.time()
    for i, (input_gray, input_ab, img_original) in enumerate(val_loader):

        # Use GPU if available
        if gpu_available: input_gray, input_ab, img_original = input_gray.cuda(), input_ab.cuda(), img_original.cuda()

        # Record time to load data (above)
        data_times.update(time.time() - start_time)
        start_time = time.time()

        # Run forward pass
        output_ab = model(input_gray)
        loss = criterion(output_ab, input_ab)

        # Record loss and measure accuracy
        loss_values.update(loss.item(), input_gray.size(0))

        # Save images to file
        if save_images and num_images_saved < options.max_images:
            for j in range(min(len(output_ab), options.max_images - num_images_saved)):
                gray_layer = input_gray[j].detach().cpu()
                ab_layers = output_ab[j].detach().cpu()
                save_name = 'img-{}.jpg'.format(i * val_loader.batch_size + j)
                # save gray-scale image and respective ground-truth images after first epoch
                if epoch == 0:
                    save_colorized_images(gray_layer, ab_layers, img_original[j],
                                          save_paths=image_output_paths, save_name=save_name, save_static_images=True)
                # save colorizations after every epoch
                save_colorized_images(gray_layer, ab_layers, img_original[j],
                                      save_paths=image_output_paths, save_name=save_name)
                num_images_saved += 1

        # Record time to do forward passes and save images
        batch_times.update(time.time() - start_time)
        start_time = time.time()

        # Print model accuracy -- in the code below, val refers to both value and validation
        if i % options.batch_output_frequency == 0:
            print('Validate: [{0}/{1}]\t'
                  'Time {batch_times.val:.3f} ({batch_times.avg:.3f})\t'
                  'Loss {loss_values.val:.4f} ({loss_values.avg:.4f})\t'.format(
                i, len(val_loader), batch_times=batch_times, loss_values=loss_values))

    print('Finished validation.')

    return loss_values.avg


def state_epoch_stats(epoch, epoch_stats, train_loss, train_time, val_loss, options):
    epoch_stats['epoch'].append(epoch)
    epoch_stats['train_time'].append(train_time)
    epoch_stats['train_loss'].append(train_loss)
    epoch_stats['val_loss'].append(val_loss)
    save_stats(options.experiment_output_path, 'train_stats.csv', epoch_stats, epoch)


def save_model_state(epoch, model, optimizer, options):
    model_state_path = os.path.join(options.experiment_output_path, 'models', 'epoch-{0:03d}'.format(epoch))
    if not os.path.exists(model_state_path):
        os.makedirs(model_state_path)

    state_dict = {
        'epoch': epoch,
        'model_state': model.state_dict(),
        'optimizer_state': optimizer.state_dict(),
    }
    torch.save(state_dict, os.path.join(model_state_path, 'state_dict'))


def clean_and_exit(options):
    os.rmdir(options.experiment_output_path)
    sys.exit(1)


if __name__ == "__main__":
    main(ModelOptions().parse())<|MERGE_RESOLUTION|>--- conflicted
+++ resolved
@@ -11,14 +11,8 @@
 from .options import ModelOptions
 from .utils import *
 
-<<<<<<< HEAD
-dataset_names = ['placeholder', 'cifar10']
+dataset_names = ['placeholder', 'cifar10', 'places205']]
 model_names = ['resnet', 'unet32']
-=======
-dataset_names = ['placeholder', 'cifar10', 'places205']
-model_names = ['resnet']
-
->>>>>>> 537d507a
 
 def main(options):
     # initialize random seed
