--- conflicted
+++ resolved
@@ -12,11 +12,7 @@
 from .utils import *
 
 dataset_names = ['placeholder', 'cifar10', 'places205', 'places365']
-<<<<<<< HEAD
-model_names = ['resnet', 'unet32', 'nazerigan32']
-=======
-colorizer_model_names = ['resnet', 'unet32', 'unet224']
->>>>>>> 13462776
+model_names = ['resnet', 'unet32', 'nazerigan32', 'nazerigan224']
 
 def main(options):
     # initialize random seed
@@ -51,21 +47,6 @@
         print('{} is not a valid model. The supported models are: {}'.format(options.model_name, model_names))
         clean_and_exit(options)
 
-    # Create model
-    if options.model_name == 'resnet':
-        model = ResNetColorizationNet()
-    if options.model_name == 'unet32':
-        model = UNet32()
-    if options.model_name == 'nazerigan32':
-        model = UNet32()
-        discriminator = NazeriDiscriminator32()
-        is_gan = True
-    
-    # Make model use gpu if available
-    if gpu_available:
-        model = model.cuda()
-        if is_gan:
-            discriminator = discriminator.cuda()
             
     args = vars(options)
     print('\n------------ Environment -------------')
