--- conflicted
+++ resolved
@@ -5,64 +5,23 @@
 from .models import *
 from .utils import *
 
-
-<<<<<<< HEAD
-    is_gan = False
-    
-=======
 def train_colorizer(gpu_available, options, train_loader, val_loader):
->>>>>>> 5ae66a24
+    is_nazgan = False
     # Create model
     if options.model_name == 'resnet':
         model = ResNetColorizationNet()
     if options.model_name == 'unet32':
         model = UNet32()
-<<<<<<< HEAD
     if options.model_name == 'unet224':
-        model = UNet224()
+            model = UNet224()
     if options.model_name == 'nazerigan32':
-        model = UNet32()
-        discriminator = NazeriDiscriminator32()
-        is_gan = True
+            model = UNet32()
+            discriminator = NazeriDiscriminator32()
+            is_nazgan = True
     if options.model_name == 'nazerigan224':
-        model = UNet224()
-        discriminator = NazeriDiscriminator224()
-        is_gan = True
-
-    # Make model use gpu if available
-    if gpu_available:
-        model = model.cuda()
-        if is_gan:
-            discriminator = discriminator.cuda()
-
-    # Define loss function and optimizer
-    if is_gan == False:
-        criterion = nn.MSELoss().cuda() if gpu_available else nn.MSELoss()
-        optimizer = torch.optim.Adam(model.parameters())
-        # train model
-        epoch_stats = {"epoch": [], "train_time": [], "train_loss": [], 'val_loss': []}
-        for epoch in range(options.max_epochs):
-            train_time, train_loss = train_colorizer_epoch(epoch, train_loader, model, criterion, optimizer, gpu_available, options)
-            val_loss = validate_colorizer_epoch(epoch, val_loader, model, criterion, True, gpu_available, options)
-            save_epoch_stats(epoch, epoch_stats, train_time, train_loss, val_loss, options.experiment_output_path)
-            save_model_state(options.experiment_output_path, epoch, model, optimizer)
-    
-    else:
-        criterionBCE = nn.BCEWithLogitsLoss().cuda() if gpu_available else nn.BCEWithLogitsLoss()
-        criterionL1 = nn.L1Loss().cuda() if gpu_available else nn.L1Loss()
-        L1 = 100
-        criterionMSE = nn.MSELoss().cuda() if gpu_available else nn.MSELoss()
-        optimizerG = torch.optim.Adam(model.parameters(), betas=(0.5, 0.999), lr=0.0002)
-        optimizerD = torch.optim.Adam(discriminator.parameters(), betas=(0.5, 0.999), lr=0.0002)
-        
-        # train model
-        epoch_stats = {"epoch": [], "train_time": [], "train_loss": [], 'val_loss': []}
-        for epoch in range(options.max_epochs):
-            train_time, train_loss = train_gan_colorizer_epoch(epoch, train_loader, model, discriminator, criterionBCE, criterionL1, L1, optimizerG, optimizerD, gpu_available, options)
-            val_loss = validate_gan_colorizer_epoch(epoch, val_loader, model, discriminator, criterionMSE, True, gpu_available, options)
-            save_epoch_stats(epoch, epoch_stats, train_time, train_loss, val_loss, options.experiment_output_path)
-            save_model_state(options.experiment_output_path, epoch, model, optimizer)
-=======
+            model = UNet224()
+            discriminator = NazeriDiscriminator224()
+            is_nazgan = True
     if options.model_name == 'cgan':
         model_gen = ConvGenerator()
         model_dis = ConvDiscriminator()
@@ -114,20 +73,36 @@
         # Make model use gpu if available
         if gpu_available:
             model = model.cuda()
-
-        # Define Loss function and optimizer
-        criterion = nn.MSELoss().cuda() if gpu_available else nn.MSELoss()
-        optimizer = torch.optim.Adam(model.parameters())
-
-        # train model
-        epoch_stats = {"epoch": [], "train_time": [], "train_loss": [], 'val_loss': []}
-        for epoch in range(options.max_epochs):
-            train_time, train_loss = train_colorizer_epoch(epoch, train_loader, model, criterion, optimizer,
-                                                           gpu_available, options)
-            val_loss = validate_colorizer_epoch(epoch, val_loader, model, criterion, True, gpu_available, options)
-            save_epoch_stats(epoch, epoch_stats, train_time, train_loss, val_loss, options.experiment_output_path)
-            save_model_state(options.experiment_output_path, epoch, model, optimizer)
->>>>>>> 5ae66a24
+            if is_nazgan:
+                discriminator = discriminator.cuda()
+
+        # Define loss function and optimizer
+        if is_nazgan == False:
+            criterion = nn.MSELoss().cuda() if gpu_available else nn.MSELoss()
+            optimizer = torch.optim.Adam(model.parameters())
+            # train model
+            epoch_stats = {"epoch": [], "train_time": [], "train_loss": [], 'val_loss': []}
+            for epoch in range(options.max_epochs):
+                train_time, train_loss = train_colorizer_epoch(epoch, train_loader, model, criterion, optimizer, gpu_available, options)
+                val_loss = validate_colorizer_epoch(epoch, val_loader, model, criterion, True, gpu_available, options)
+                save_epoch_stats(epoch, epoch_stats, train_time, train_loss, val_loss, options.experiment_output_path)
+                save_model_state(options.experiment_output_path, epoch, model, optimizer)
+
+        else:
+            criterionBCE = nn.BCEWithLogitsLoss().cuda() if gpu_available else nn.BCEWithLogitsLoss()
+            criterionL1 = nn.L1Loss().cuda() if gpu_available else nn.L1Loss()
+            L1 = 100
+            criterionMSE = nn.MSELoss().cuda() if gpu_available else nn.MSELoss()
+            optimizerG = torch.optim.Adam(model.parameters(), betas=(0.5, 0.999), lr=0.0002)
+            optimizerD = torch.optim.Adam(discriminator.parameters(), betas=(0.5, 0.999), lr=0.0002)
+
+            # train model
+            epoch_stats = {"epoch": [], "train_time": [], "train_loss": [], 'val_loss': []}
+            for epoch in range(options.max_epochs):
+                train_time, train_loss = train_gan_colorizer_epoch(epoch, train_loader, model, discriminator, criterionBCE, criterionL1, L1, optimizerG, optimizerD, gpu_available, options)
+                val_loss = validate_gan_colorizer_epoch(epoch, val_loader, model, discriminator, criterionMSE, True, gpu_available, options)
+                save_epoch_stats(epoch, epoch_stats, train_time, train_loss, val_loss, options.experiment_output_path)
+                save_model_state(options.experiment_output_path, epoch, model, optimizer)
 
 
 def train_colorizer_epoch(epoch, train_loader, model, criterion, optimizer, gpu_available, options):
