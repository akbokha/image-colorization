--- conflicted
+++ resolved
@@ -105,10 +105,7 @@
 
         # cross-channel parametric pooling
         x = F.tanh(self.conv5(x))
-<<<<<<< HEAD
-        #x = self.conv5(x)
-        return x
-=======
+
         # x = self.conv5(x)
         return x
 
@@ -293,5 +290,4 @@
                 m.weight.data.normal_(0, math.sqrt(2. / n))
             if isinstance(m, nn.ConvTranspose2d):
                 n = m.kernel_size[0] * m.kernel_size[1] * m.out_channels
-                m.weight.data.normal_(0, math.sqrt(2. / n))
->>>>>>> b8b7a4ca
+                m.weight.data.normal_(0, math.sqrt(2. / n))