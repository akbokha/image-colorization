import torch
import torch.nn as nn
import torchvision.models as models
import torch.nn.functional as F

class ResNetColorizationNet(nn.Module):
    def __init__(self, input_size=128):
        super(ResNetColorizationNet, self).__init__()
        MIDLEVEL_FEATURE_SIZE = 128

        # First half: ResNet
        resnet = models.resnet18(num_classes=365)
        # Change first conv layer to accept single-channel (grayscale) input
        resnet.conv1.weight = nn.Parameter(resnet.conv1.weight.sum(dim=1).unsqueeze(1))
        # Extract midlevel features from ResNet-gray
        self.midlevel_resnet = nn.Sequential(*list(resnet.children())[0:6])

        # Second half: Upsampling
        self.upsample = nn.Sequential(
            nn.Conv2d(MIDLEVEL_FEATURE_SIZE, 128, kernel_size=3, stride=1, padding=1),
            nn.BatchNorm2d(128),
            nn.ReLU(),
            nn.Upsample(scale_factor=2),
            nn.Conv2d(128, 64, kernel_size=3, stride=1, padding=1),
            nn.BatchNorm2d(64),
            nn.ReLU(),
            nn.Conv2d(64, 64, kernel_size=3, stride=1, padding=1),
            nn.BatchNorm2d(64),
            nn.ReLU(),
            nn.Upsample(scale_factor=2),
            nn.Conv2d(64, 32, kernel_size=3, stride=1, padding=1),
            nn.BatchNorm2d(32),
            nn.ReLU(),
            nn.Conv2d(32, 2, kernel_size=3, stride=1, padding=1),
            nn.Upsample(scale_factor=2)
        )

    def forward(self, input):
        # Pass input through ResNet-gray to extract features
        midlevel_features = self.midlevel_resnet(input)

        # Upsample to get colors
        output = self.upsample(midlevel_features)
        return output
    
class UNet32(nn.Module):
    def __init__(self):
        super(UNet32, self).__init__()
        #Convolution and deconvolution
        self.conv1 = nn.Conv2d(1, 64, (4, 4), stride=2, padding=1)
        self.conv2 = nn.Conv2d(64, 128, (4, 4), stride=2, padding=1)
        self.conv3 = nn.Conv2d(128, 256, (4, 4), stride=2, padding=1)
        self.conv4 = nn.Conv2d(256, 512, (4, 4), stride=2, padding=1)
        #self.conv5 = nn.Conv2d(3, 3, (4, 4), stride=2, padding=1)
        self.deconv1 = nn.ConvTranspose2d(512, 256, (4, 4), stride=2, padding=1)
        self.deconv2 = nn.ConvTranspose2d(512, 128, (4, 4), stride=2, padding=1)
        self.deconv3 = nn.ConvTranspose2d(256, 64, (4, 4), stride=2, padding=1)
        self.deconv4 = nn.ConvTranspose2d(128, 64, (4, 4), stride=2, padding=1)
        self.conv5 = nn.Conv2d(64, 2, (1, 1))
        
        #Batchnorm
        self.conv1_bnorm = nn.BatchNorm2d(64)
        self.conv2_bnorm = nn.BatchNorm2d(128)
        self.conv3_bnorm = nn.BatchNorm2d(256)
        self.conv4_bnorm = nn.BatchNorm2d(512)
        
        self.deconv1_bnorm = nn.BatchNorm2d(256)
        self.deconv2_bnorm = nn.BatchNorm2d(128)
        self.deconv3_bnorm = nn.BatchNorm2d(64)
        self.deconv4_bnorm = nn.BatchNorm2d(64)
    
    def forward(self, x32):
        # Contraction
        x16 = F.leaky_relu(self.conv1(x32), 0.2)
        x16 = self.conv1_bnorm(x16)
        
        x8 = F.leaky_relu(self.conv2(x16), 0.2)
        x8 = self.conv2_bnorm(x8)
        
        x4 = F.leaky_relu(self.conv3(x8), 0.2)
        x4 = self.conv3_bnorm(x4)
        
        x2 = F.leaky_relu(self.conv4(x4), 0.2)
        x2 = self.conv4_bnorm(x2)
        
        
        # Expansion
        x = F.relu(self.deconv1(x2))
        x = self.deconv1_bnorm(x)
        x4 = torch.cat((x,x4), 1)
        
        x = F.relu(self.deconv2(x4))
        x = self.deconv2_bnorm(x)
        x8 = torch.cat((x,x8), 1)
        
        x = F.relu(self.deconv3(x8))
        x = self.deconv3_bnorm(x)
        x16 = torch.cat((x,x16), 1)
        
        x = F.relu(self.deconv4(x16))
        x = self.deconv4_bnorm(x)
        
        # cross-channel parametric pooling
        # CHECK IF TANH IS A GOOD IDEA???
        x = F.tanh(self.conv5(x))
        #x = self.conv5(x)
        return x

<<<<<<< HEAD
class NazeriDiscriminator32(nn.Module):
    def __init__(self):
        super(NazeriDiscriminator32, self).__init__()
        #Convolution and deconvolution
        self.conv1 = nn.Conv2d(3, 64, (4, 4), stride=2, padding=1)     #32-16
        self.conv2 = nn.Conv2d(64, 128, (4, 4), stride=2, padding=1)   #16-8
        self.conv3 = nn.Conv2d(128, 256, (4, 4), stride=2, padding=1)  #8-4
        self.conv4 = nn.Conv2d(256, 512, (4, 4), stride=2, padding=1)  #4-2
        self.conv5 = nn.Conv2d(512, 1, (2, 2), stride=1, padding=0)    #2-1
        self.sigmoid = nn.Sigmoid()
=======
class UNet224(nn.Module):
    def __init__(self):
        super(UNet224, self).__init__()
        #Convolution and deconvolution
        self.conv1 = nn.Conv2d(1, 64, (4, 4), stride=2, padding=1)    # i = 224, o = 112
        self.conv2 = nn.Conv2d(64, 128, (4, 4), stride=2, padding=1)   # i = 112, o = 56
        self.conv3 = nn.Conv2d(128, 256, (4, 4), stride=2, padding=1) # i = 56, o = 28
        self.conv4 = nn.Conv2d(256, 512, (4, 4), stride=2, padding=1) # i = 28, o = 14
        self.conv5 = nn.Conv2d(512, 512, (4, 4), stride=2, padding=1) # i = 14, o = 7
        self.conv6 = nn.Conv2d(512, 512, (4, 4), stride=1, padding=1) # i = 7, o = 5
        self.conv7 = nn.Conv2d(512, 512, (4, 4), stride=1, padding=1) # i = 5, o = 3
        
        self.deconv1 = nn.ConvTranspose2d(512, 512, (4, 4), stride=1, padding=1)  # i = 3, o = 5
        self.deconv2 = nn.ConvTranspose2d(1024, 512, (4, 4), stride=1, padding=1) # i = 5, o = 7
        self.deconv3 = nn.ConvTranspose2d(1024, 512, (4, 4), stride=2, padding=1) # i = 7, o = 14
        self.deconv4 = nn.ConvTranspose2d(1024, 256, (4, 4), stride=2, padding=1) # i = 14, o = 28
        self.deconv5 = nn.ConvTranspose2d(512, 128, (4, 4), stride=2, padding=1)  # i = 28, o = 56
        self.deconv6 = nn.ConvTranspose2d(256, 64, (4, 4), stride=2, padding=1)   # i = 56, o = 112
        self.deconv7 = nn.ConvTranspose2d(128, 64, (4, 4), stride=2, padding=1)   # i = 112, o = 224
        
        self.conv8 = nn.Conv2d(64, 2, (1, 1))
        
        # RESUME HERE!!!
>>>>>>> 13462776
        
        #Batchnorm
        self.conv1_bnorm = nn.BatchNorm2d(64)
        self.conv2_bnorm = nn.BatchNorm2d(128)
        self.conv3_bnorm = nn.BatchNorm2d(256)
        self.conv4_bnorm = nn.BatchNorm2d(512)
<<<<<<< HEAD
    
    def forward(self, x32):
        # Contraction
        x16 = F.leaky_relu(self.conv1(x32), 0.2)
        x16 = self.conv1_bnorm(x16)
        
        x8 = F.leaky_relu(self.conv2(x16), 0.2)
        x8 = self.conv2_bnorm(x8)
        
        x4 = F.leaky_relu(self.conv3(x8), 0.2)
        x4 = self.conv3_bnorm(x4)
        
        x2 = F.leaky_relu(self.conv4(x4), 0.2)
        x2 = self.conv4_bnorm(x2)
        
        x = self.conv5(x2)
        x = self.sigmoid(x)
        
        return x
=======
        self.conv5_bnorm = nn.BatchNorm2d(512)
        self.conv6_bnorm = nn.BatchNorm2d(512)
        self.conv7_bnorm = nn.BatchNorm2d(512)
        
        self.deconv1_bnorm = nn.BatchNorm2d(512)
        self.deconv2_bnorm = nn.BatchNorm2d(512)
        self.deconv3_bnorm = nn.BatchNorm2d(512)
        self.deconv4_bnorm = nn.BatchNorm2d(256)
        self.deconv5_bnorm = nn.BatchNorm2d(128)
        self.deconv6_bnorm = nn.BatchNorm2d(64)
        self.deconv7_bnorm = nn.BatchNorm2d(64)
    
    def forward(self, x224):
        # Contraction
        x112 = F.leaky_relu(self.conv1(x224), 0.2)
        x112 = self.conv1_bnorm(x112)
        
        x56 = F.leaky_relu(self.conv2(x112), 0.2)
        x56 = self.conv2_bnorm(x56)
        
        x28 = F.leaky_relu(self.conv3(x56), 0.2)
        x28 = self.conv3_bnorm(x28)
        
        x14 = F.leaky_relu(self.conv4(x28), 0.2)
        x14 = self.conv4_bnorm(x14)
        
        x7 = F.leaky_relu(self.conv5(x14), 0.2)
        x7 = self.conv5_bnorm(x7)
        
        x5 = F.leaky_relu(self.conv6(x7), 0.2)
        x5 = self.conv6_bnorm(x5)
        
        x3 = F.leaky_relu(self.conv7(x5), 0.2)
        x3 = self.conv7_bnorm(x3)
        
        # Expansion
        x = F.relu(self.deconv1(x3))
        x = self.deconv1_bnorm(x)
        x3 = None
        x5 = torch.cat((x,x5), 1)
        
        x = F.relu(self.deconv2(x5))
        x = self.deconv2_bnorm(x)
        x5 = None
        x7 = torch.cat((x,x7), 1)
        
        x = F.relu(self.deconv3(x7))
        x = self.deconv3_bnorm(x)
        x7 = None
        x14 = torch.cat((x,x14), 1)
        
        x = F.relu(self.deconv4(x14))
        x = self.deconv4_bnorm(x)
        x14 = None
        x28 = torch.cat((x,x28), 1)
        
        x = F.relu(self.deconv5(x28))
        x = self.deconv5_bnorm(x)
        x28 = None
        x56 = torch.cat((x,x56), 1)
        
        x = F.relu(self.deconv6(x56))
        x = self.deconv6_bnorm(x)
        x56 = None
        x112 = torch.cat((x,x112), 1)
        
        x = F.relu(self.deconv7(x112))
        x = self.deconv7_bnorm(x)
        x112 = None
        #x224 = torch.cat((x,x224), 1)
        
        # cross-channel parametric pooling
        # CHECK IF TANH IS A GOOD IDEA???
        x = F.tanh(self.conv8(x))
        #x = self.conv5(x)
        return x
>>>>>>> 13462776
<|MERGE_RESOLUTION|>--- conflicted
+++ resolved
@@ -106,7 +106,6 @@
         #x = self.conv5(x)
         return x
 
-<<<<<<< HEAD
 class NazeriDiscriminator32(nn.Module):
     def __init__(self):
         super(NazeriDiscriminator32, self).__init__()
@@ -117,10 +116,35 @@
         self.conv4 = nn.Conv2d(256, 512, (4, 4), stride=2, padding=1)  #4-2
         self.conv5 = nn.Conv2d(512, 1, (2, 2), stride=1, padding=0)    #2-1
         self.sigmoid = nn.Sigmoid()
-=======
-class UNet224(nn.Module):
-    def __init__(self):
-        super(UNet224, self).__init__()
+        
+        #Batchnorm
+        self.conv1_bnorm = nn.BatchNorm2d(64)
+        self.conv2_bnorm = nn.BatchNorm2d(128)
+        self.conv3_bnorm = nn.BatchNorm2d(256)
+        self.conv4_bnorm = nn.BatchNorm2d(512)
+        
+        def forward(self, x32):
+        # Contraction
+        x16 = F.leaky_relu(self.conv1(x32), 0.2)
+        x16 = self.conv1_bnorm(x16)
+        
+        x8 = F.leaky_relu(self.conv2(x16), 0.2)
+        x8 = self.conv2_bnorm(x8)
+        
+        x4 = F.leaky_relu(self.conv3(x8), 0.2)
+        x4 = self.conv3_bnorm(x4)
+        
+        x2 = F.leaky_relu(self.conv4(x4), 0.2)
+        x2 = self.conv4_bnorm(x2)
+        
+        x = self.conv5(x2)
+        x = self.sigmoid(x)
+        
+        return x
+        
+class NazeriDiscriminator224(nn.Module):
+    def __init__(self):
+        super(NazeriDiscriminator32, self).__init__()
         #Convolution and deconvolution
         self.conv1 = nn.Conv2d(1, 64, (4, 4), stride=2, padding=1)    # i = 224, o = 112
         self.conv2 = nn.Conv2d(64, 128, (4, 4), stride=2, padding=1)   # i = 112, o = 56
@@ -129,6 +153,56 @@
         self.conv5 = nn.Conv2d(512, 512, (4, 4), stride=2, padding=1) # i = 14, o = 7
         self.conv6 = nn.Conv2d(512, 512, (4, 4), stride=1, padding=1) # i = 7, o = 5
         self.conv7 = nn.Conv2d(512, 512, (4, 4), stride=1, padding=1) # i = 5, o = 3
+        self.conv8 = nn.Conv2d(512, 1, (3, 3), stride=1, padding=0)    #3-1
+        self.sigmoid = nn.Sigmoid()
+        
+        #Batchnorm
+        self.conv1_bnorm = nn.BatchNorm2d(64)
+        self.conv2_bnorm = nn.BatchNorm2d(128)
+        self.conv3_bnorm = nn.BatchNorm2d(256)
+        self.conv4_bnorm = nn.BatchNorm2d(512)
+        self.conv5_bnorm = nn.BatchNorm2d(512)
+        self.conv6_bnorm = nn.BatchNorm2d(512)
+        self.conv7_bnorm = nn.BatchNorm2d(512)
+        
+    def forward(self, x224):
+        x112 = F.leaky_relu(self.conv1(x224), 0.2)
+        x112 = self.conv1_bnorm(x112)
+        
+        x56 = F.leaky_relu(self.conv2(x112), 0.2)
+        x56 = self.conv2_bnorm(x56)
+        
+        x28 = F.leaky_relu(self.conv3(x56), 0.2)
+        x28 = self.conv3_bnorm(x28)
+        
+        x14 = F.leaky_relu(self.conv4(x28), 0.2)
+        x14 = self.conv4_bnorm(x14)
+        
+        x7 = F.leaky_relu(self.conv5(x14), 0.2)
+        x7 = self.conv5_bnorm(x7)
+        
+        x5 = F.leaky_relu(self.conv6(x7), 0.2)
+        x5 = self.conv6_bnorm(x5)
+        
+        x3 = F.leaky_relu(self.conv7(x5), 0.2)
+        x3 = self.conv7_bnorm(x3)
+        
+        x = self.conv8(x3)
+        x = self.sigmoid(x)
+        
+        return x
+        
+class UNet224(nn.Module):
+    def __init__(self):
+        super(UNet224, self).__init__()
+        #Convolution and deconvolution
+        self.conv1 = nn.Conv2d(1, 64, (4, 4), stride=2, padding=1)    # i = 224, o = 112
+        self.conv2 = nn.Conv2d(64, 128, (4, 4), stride=2, padding=1)   # i = 112, o = 56
+        self.conv3 = nn.Conv2d(128, 256, (4, 4), stride=2, padding=1) # i = 56, o = 28
+        self.conv4 = nn.Conv2d(256, 512, (4, 4), stride=2, padding=1) # i = 28, o = 14
+        self.conv5 = nn.Conv2d(512, 512, (4, 4), stride=2, padding=1) # i = 14, o = 7
+        self.conv6 = nn.Conv2d(512, 512, (4, 4), stride=1, padding=1) # i = 7, o = 5
+        self.conv7 = nn.Conv2d(512, 512, (4, 4), stride=1, padding=1) # i = 5, o = 3
         
         self.deconv1 = nn.ConvTranspose2d(512, 512, (4, 4), stride=1, padding=1)  # i = 3, o = 5
         self.deconv2 = nn.ConvTranspose2d(1024, 512, (4, 4), stride=1, padding=1) # i = 5, o = 7
@@ -140,35 +214,11 @@
         
         self.conv8 = nn.Conv2d(64, 2, (1, 1))
         
-        # RESUME HERE!!!
->>>>>>> 13462776
-        
-        #Batchnorm
-        self.conv1_bnorm = nn.BatchNorm2d(64)
-        self.conv2_bnorm = nn.BatchNorm2d(128)
-        self.conv3_bnorm = nn.BatchNorm2d(256)
-        self.conv4_bnorm = nn.BatchNorm2d(512)
-<<<<<<< HEAD
-    
-    def forward(self, x32):
-        # Contraction
-        x16 = F.leaky_relu(self.conv1(x32), 0.2)
-        x16 = self.conv1_bnorm(x16)
-        
-        x8 = F.leaky_relu(self.conv2(x16), 0.2)
-        x8 = self.conv2_bnorm(x8)
-        
-        x4 = F.leaky_relu(self.conv3(x8), 0.2)
-        x4 = self.conv3_bnorm(x4)
-        
-        x2 = F.leaky_relu(self.conv4(x4), 0.2)
-        x2 = self.conv4_bnorm(x2)
-        
-        x = self.conv5(x2)
-        x = self.sigmoid(x)
-        
-        return x
-=======
+        #Batchnorm
+        self.conv1_bnorm = nn.BatchNorm2d(64)
+        self.conv2_bnorm = nn.BatchNorm2d(128)
+        self.conv3_bnorm = nn.BatchNorm2d(256)
+        self.conv4_bnorm = nn.BatchNorm2d(512)
         self.conv5_bnorm = nn.BatchNorm2d(512)
         self.conv6_bnorm = nn.BatchNorm2d(512)
         self.conv7_bnorm = nn.BatchNorm2d(512)
@@ -245,4 +295,3 @@
         x = F.tanh(self.conv8(x))
         #x = self.conv5(x)
         return x
->>>>>>> 13462776
