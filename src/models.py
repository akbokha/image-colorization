import math

import torch
import torch.nn as nn
import torch.nn.functional as F
import torchvision.models as models


class ResNetColorizationNet(nn.Module):
    def __init__(self, input_size=128):
        super(ResNetColorizationNet, self).__init__()
        MIDLEVEL_FEATURE_SIZE = 128

        # First half: ResNet
        resnet = models.resnet18(num_classes=365)
        # Change first conv layer to accept single-channel (grayscale) input
        resnet.conv1.weight = nn.Parameter(resnet.conv1.weight.sum(dim=1).unsqueeze(1))
        # Extract midlevel features from ResNet-gray
        self.midlevel_resnet = nn.Sequential(*list(resnet.children())[0:6])

        # Second half: Upsampling
        self.upsample = nn.Sequential(
            nn.Conv2d(MIDLEVEL_FEATURE_SIZE, 128, kernel_size=3, stride=1, padding=1),
            nn.BatchNorm2d(128),
            nn.ReLU(),
            nn.Upsample(scale_factor=2),
            nn.Conv2d(128, 64, kernel_size=3, stride=1, padding=1),
            nn.BatchNorm2d(64),
            nn.ReLU(),
            nn.Conv2d(64, 64, kernel_size=3, stride=1, padding=1),
            nn.BatchNorm2d(64),
            nn.ReLU(),
            nn.Upsample(scale_factor=2),
            nn.Conv2d(64, 32, kernel_size=3, stride=1, padding=1),
            nn.BatchNorm2d(32),
            nn.ReLU(),
            nn.Conv2d(32, 2, kernel_size=3, stride=1, padding=1),
            nn.Upsample(scale_factor=2)
        )

    def forward(self, input):
        # Pass input through ResNet-gray to extract features
        midlevel_features = self.midlevel_resnet(input)

        # Upsample to get colors
        output = self.upsample(midlevel_features)
        return output


class UNet32(nn.Module):
    def __init__(self):
        super(UNet32, self).__init__()
        # Convolution and deconvolution
        self.conv1 = nn.Conv2d(1, 64, (4, 4), stride=2, padding=1)
        self.conv2 = nn.Conv2d(64, 128, (4, 4), stride=2, padding=1)
        self.conv3 = nn.Conv2d(128, 256, (4, 4), stride=2, padding=1)
        self.conv4 = nn.Conv2d(256, 512, (4, 4), stride=2, padding=1)
        # self.conv5 = nn.Conv2d(3, 3, (4, 4), stride=2, padding=1)
        self.deconv1 = nn.ConvTranspose2d(512, 256, (4, 4), stride=2, padding=1)
        self.deconv2 = nn.ConvTranspose2d(512, 128, (4, 4), stride=2, padding=1)
        self.deconv3 = nn.ConvTranspose2d(256, 64, (4, 4), stride=2, padding=1)
        self.deconv4 = nn.ConvTranspose2d(128, 64, (4, 4), stride=2, padding=1)
        self.conv5 = nn.Conv2d(64, 2, (1, 1))

        # Batchnorm
        self.conv1_bnorm = nn.BatchNorm2d(64)
        self.conv2_bnorm = nn.BatchNorm2d(128)
        self.conv3_bnorm = nn.BatchNorm2d(256)
        self.conv4_bnorm = nn.BatchNorm2d(512)

        self.deconv1_bnorm = nn.BatchNorm2d(256)
        self.deconv2_bnorm = nn.BatchNorm2d(128)
        self.deconv3_bnorm = nn.BatchNorm2d(64)
        self.deconv4_bnorm = nn.BatchNorm2d(64)

    def forward(self, x32):
        # Contraction
        x16 = F.leaky_relu(self.conv1(x32), 0.2)
        x16 = self.conv1_bnorm(x16)

        x8 = F.leaky_relu(self.conv2(x16), 0.2)
        x8 = self.conv2_bnorm(x8)

        x4 = F.leaky_relu(self.conv3(x8), 0.2)
        x4 = self.conv3_bnorm(x4)

        x2 = F.leaky_relu(self.conv4(x4), 0.2)
        x2 = self.conv4_bnorm(x2)

        # Expansion
        x = F.relu(self.deconv1(x2))
        x = self.deconv1_bnorm(x)
        x4 = torch.cat((x, x4), 1)

        x = F.relu(self.deconv2(x4))
        x = self.deconv2_bnorm(x)
        x8 = torch.cat((x, x8), 1)

        x = F.relu(self.deconv3(x8))
        x = self.deconv3_bnorm(x)
        x16 = torch.cat((x, x16), 1)

        x = F.relu(self.deconv4(x16))
        x = self.deconv4_bnorm(x)

        # cross-channel parametric pooling
        x = F.tanh(self.conv5(x))

        # x = self.conv5(x)
        return x

<<<<<<< HEAD
class NazeriDiscriminator32(nn.Module):
    def __init__(self):
        super(NazeriDiscriminator32, self).__init__()
        #Convolution and deconvolution
        self.conv1 = nn.Conv2d(3, 64, (4, 4), stride=2, padding=1)     #32-16
        self.conv2 = nn.Conv2d(64, 128, (4, 4), stride=2, padding=1)   #16-8
        self.conv3 = nn.Conv2d(128, 256, (4, 4), stride=2, padding=1)  #8-4
        self.conv4 = nn.Conv2d(256, 512, (4, 4), stride=2, padding=1)  #4-2
        self.conv5 = nn.Conv2d(512, 1, (2, 2), stride=1, padding=0)    #2-1
        self.sigmoid = nn.Sigmoid()
        
        #Batchnorm
        self.conv1_bnorm = nn.BatchNorm2d(64)
        self.conv2_bnorm = nn.BatchNorm2d(128)
        self.conv3_bnorm = nn.BatchNorm2d(256)
        self.conv4_bnorm = nn.BatchNorm2d(512)
        
    def forward(self, x32):
        # Contraction
        x16 = F.leaky_relu(self.conv1(x32), 0.2)
        x16 = self.conv1_bnorm(x16)
        
        x8 = F.leaky_relu(self.conv2(x16), 0.2)
        x8 = self.conv2_bnorm(x8)
        
        x4 = F.leaky_relu(self.conv3(x8), 0.2)
        x4 = self.conv3_bnorm(x4)
        
        x2 = F.leaky_relu(self.conv4(x4), 0.2)
        x2 = self.conv4_bnorm(x2)
        
        x = self.conv5(x2)
        x = self.sigmoid(x)
        
        return x
        
class NazeriDiscriminator224(nn.Module):
    def __init__(self):
        super(NazeriDiscriminator224, self).__init__()
        #Convolution and deconvolution
        self.conv1 = nn.Conv2d(3, 64, (4, 4), stride=2, padding=1)    # i = 224, o = 112
        self.conv2 = nn.Conv2d(64, 128, (4, 4), stride=2, padding=1)   # i = 112, o = 56
        self.conv3 = nn.Conv2d(128, 256, (4, 4), stride=2, padding=1) # i = 56, o = 28
        self.conv4 = nn.Conv2d(256, 512, (4, 4), stride=2, padding=1) # i = 28, o = 14
        self.conv5 = nn.Conv2d(512, 512, (4, 4), stride=2, padding=1) # i = 14, o = 7
        self.conv6 = nn.Conv2d(512, 512, (4, 4), stride=1, padding=1) # i = 7, o = 5
        self.conv7 = nn.Conv2d(512, 512, (4, 4), stride=1, padding=1) # i = 5, o = 3
        self.conv8 = nn.Conv2d(512, 1, (3, 3), stride=1, padding=0)    #3-1
        self.sigmoid = nn.Sigmoid()
        
        #Batchnorm
        self.conv1_bnorm = nn.BatchNorm2d(64)
        self.conv2_bnorm = nn.BatchNorm2d(128)
        self.conv3_bnorm = nn.BatchNorm2d(256)
        self.conv4_bnorm = nn.BatchNorm2d(512)
        self.conv5_bnorm = nn.BatchNorm2d(512)
        self.conv6_bnorm = nn.BatchNorm2d(512)
        self.conv7_bnorm = nn.BatchNorm2d(512)
        
    def forward(self, x224):
        x112 = F.leaky_relu(self.conv1(x224), 0.2)
        x112 = self.conv1_bnorm(x112)
        
        x56 = F.leaky_relu(self.conv2(x112), 0.2)
        x56 = self.conv2_bnorm(x56)
        
        x28 = F.leaky_relu(self.conv3(x56), 0.2)
        x28 = self.conv3_bnorm(x28)
        
        x14 = F.leaky_relu(self.conv4(x28), 0.2)
        x14 = self.conv4_bnorm(x14)
        
        x7 = F.leaky_relu(self.conv5(x14), 0.2)
        x7 = self.conv5_bnorm(x7)
        
        x5 = F.leaky_relu(self.conv6(x7), 0.2)
        x5 = self.conv6_bnorm(x5)
        
        x3 = F.leaky_relu(self.conv7(x5), 0.2)
        x3 = self.conv7_bnorm(x3)
        
        x = self.conv8(x3)
        x = self.sigmoid(x)
        
        return x
        
class UNet224(nn.Module):
    def __init__(self):
        super(UNet224, self).__init__()
        #Convolution and deconvolution
        self.conv1 = nn.Conv2d(1, 64, (4, 4), stride=2, padding=1)    # i = 224, o = 112
        self.conv2 = nn.Conv2d(64, 128, (4, 4), stride=2, padding=1)   # i = 112, o = 56
        self.conv3 = nn.Conv2d(128, 256, (4, 4), stride=2, padding=1) # i = 56, o = 28
        self.conv4 = nn.Conv2d(256, 512, (4, 4), stride=2, padding=1) # i = 28, o = 14
        self.conv5 = nn.Conv2d(512, 512, (4, 4), stride=2, padding=1) # i = 14, o = 7
        self.conv6 = nn.Conv2d(512, 512, (4, 4), stride=1, padding=1) # i = 7, o = 5
        self.conv7 = nn.Conv2d(512, 512, (4, 4), stride=1, padding=1) # i = 5, o = 3
        
        self.deconv1 = nn.ConvTranspose2d(512, 512, (4, 4), stride=1, padding=1)  # i = 3, o = 5
        self.deconv2 = nn.ConvTranspose2d(1024, 512, (4, 4), stride=1, padding=1) # i = 5, o = 7
        self.deconv3 = nn.ConvTranspose2d(1024, 512, (4, 4), stride=2, padding=1) # i = 7, o = 14
        self.deconv4 = nn.ConvTranspose2d(1024, 256, (4, 4), stride=2, padding=1) # i = 14, o = 28
        self.deconv5 = nn.ConvTranspose2d(512, 128, (4, 4), stride=2, padding=1)  # i = 28, o = 56
        self.deconv6 = nn.ConvTranspose2d(256, 64, (4, 4), stride=2, padding=1)   # i = 56, o = 112
        self.deconv7 = nn.ConvTranspose2d(128, 64, (4, 4), stride=2, padding=1)   # i = 112, o = 224
        
        self.conv8 = nn.Conv2d(64, 2, (1, 1))
        
        #Batchnorm
        self.conv1_bnorm = nn.BatchNorm2d(64)
        self.conv2_bnorm = nn.BatchNorm2d(128)
        self.conv3_bnorm = nn.BatchNorm2d(256)
        self.conv4_bnorm = nn.BatchNorm2d(512)
        self.conv5_bnorm = nn.BatchNorm2d(512)
        self.conv6_bnorm = nn.BatchNorm2d(512)
        self.conv7_bnorm = nn.BatchNorm2d(512)
        
        self.deconv1_bnorm = nn.BatchNorm2d(512)
        self.deconv2_bnorm = nn.BatchNorm2d(512)
        self.deconv3_bnorm = nn.BatchNorm2d(512)
        self.deconv4_bnorm = nn.BatchNorm2d(256)
        self.deconv5_bnorm = nn.BatchNorm2d(128)
        self.deconv6_bnorm = nn.BatchNorm2d(64)
        self.deconv7_bnorm = nn.BatchNorm2d(64)
    
    def forward(self, x224):
        # Contraction
        x112 = F.leaky_relu(self.conv1(x224), 0.2)
        x112 = self.conv1_bnorm(x112)
        
        x56 = F.leaky_relu(self.conv2(x112), 0.2)
        x56 = self.conv2_bnorm(x56)
        
        x28 = F.leaky_relu(self.conv3(x56), 0.2)
        x28 = self.conv3_bnorm(x28)
        
        x14 = F.leaky_relu(self.conv4(x28), 0.2)
        x14 = self.conv4_bnorm(x14)
        
        x7 = F.leaky_relu(self.conv5(x14), 0.2)
        x7 = self.conv5_bnorm(x7)
        
        x5 = F.leaky_relu(self.conv6(x7), 0.2)
        x5 = self.conv6_bnorm(x5)
        
        x3 = F.leaky_relu(self.conv7(x5), 0.2)
        x3 = self.conv7_bnorm(x3)
        
        # Expansion
        x = F.relu(self.deconv1(x3))
        x = self.deconv1_bnorm(x)
        x3 = None
        x5 = torch.cat((x,x5), 1)
        
        x = F.relu(self.deconv2(x5))
        x = self.deconv2_bnorm(x)
        x5 = None
        x7 = torch.cat((x,x7), 1)
        
        x = F.relu(self.deconv3(x7))
        x = self.deconv3_bnorm(x)
        x7 = None
        x14 = torch.cat((x,x14), 1)
        
        x = F.relu(self.deconv4(x14))
        x = self.deconv4_bnorm(x)
        x14 = None
        x28 = torch.cat((x,x28), 1)
        
        x = F.relu(self.deconv5(x28))
        x = self.deconv5_bnorm(x)
        x28 = None
        x56 = torch.cat((x,x56), 1)
        
        x = F.relu(self.deconv6(x56))
        x = self.deconv6_bnorm(x)
        x56 = None
        x112 = torch.cat((x,x112), 1)
        
        x = F.relu(self.deconv7(x112))
        x = self.deconv7_bnorm(x)
        x112 = None
        #x224 = torch.cat((x,x224), 1)
        
        # cross-channel parametric pooling
        # CHECK IF TANH IS A GOOD IDEA???
        x = F.tanh(self.conv8(x))
        #x = self.conv5(x)
        return x
=======

class ConvGenerator(nn.Module):

    def __init__(self):
        super(ConvGenerator, self).__init__()

        self.conv1 = nn.Conv2d(1, 64, 3, stride=2, padding=1, bias=False)
        self.bn1 = nn.BatchNorm2d(64)
        self.relu1 = nn.LeakyReLU(0.1)

        self.conv2 = nn.Conv2d(64, 128, 3, stride=2, padding=1, bias=False)
        self.bn2 = nn.BatchNorm2d(128)
        self.relu2 = nn.LeakyReLU(0.1)

        self.conv3 = nn.Conv2d(128, 256, 3, stride=2, padding=1, bias=False)
        self.bn3 = nn.BatchNorm2d(256)
        self.relu3 = nn.LeakyReLU(0.1)

        self.conv4 = nn.Conv2d(256, 512, 3, stride=2, padding=1, bias=False)
        self.bn4 = nn.BatchNorm2d(512)
        self.relu4 = nn.LeakyReLU(0.1)

        self.conv5 = nn.Conv2d(512, 512, 3, stride=2, padding=1, bias=False)
        self.bn5 = nn.BatchNorm2d(512)
        self.relu5 = nn.LeakyReLU(0.1)

        self.deconv6 = nn.ConvTranspose2d(512, 512, 3, stride=2, padding=1, output_padding=1, bias=False)
        self.bn6 = nn.BatchNorm2d(512)
        self.relu6 = nn.ReLU()

        self.deconv7 = nn.ConvTranspose2d(512, 256, 3, stride=2, padding=1, output_padding=1, bias=False)
        self.bn7 = nn.BatchNorm2d(256)
        self.relu7 = nn.ReLU()

        self.deconv8 = nn.ConvTranspose2d(256, 128, 3, stride=2, padding=1, output_padding=1, bias=False)
        self.bn8 = nn.BatchNorm2d(128)
        self.relu8 = nn.ReLU()

        self.deconv9 = nn.ConvTranspose2d(128, 64, 3, stride=2, padding=1, output_padding=1, bias=False)
        self.bn9 = nn.BatchNorm2d(64)
        self.relu9 = nn.ReLU()

        self.deconv10 = nn.ConvTranspose2d(64, 3, 3, stride=2, padding=1, output_padding=1, bias=False)
        self.bn10 = nn.BatchNorm2d(3)
        self.relu10 = nn.ReLU()

        self._initialize_weights()

    def forward(self, x):
        h = x
        h = self.conv1(h)
        h = self.bn1(h)
        h = self.relu1(h)  # 64,112,112 (if input is 224x224)
        pool1 = h

        h = self.conv2(h)
        h = self.bn2(h)
        h = self.relu2(h)  # 128,56,56
        pool2 = h

        h = self.conv3(h)  # 256,28,28
        h = self.bn3(h)
        h = self.relu3(h)
        pool3 = h

        h = self.conv4(h)  # 512,14,14
        h = self.bn4(h)
        h = self.relu4(h)
        pool4 = h

        h = self.conv5(h)  # 512,7,7
        h = self.bn5(h)
        h = self.relu5(h)

        h = self.deconv6(h)
        h = self.bn6(h)
        h = self.relu6(h)  # 512,14,14
        h += pool4

        h = self.deconv7(h)
        h = self.bn7(h)
        h = self.relu7(h)  # 256,28,28
        h += pool3

        h = self.deconv8(h)
        h = self.bn8(h)
        h = self.relu8(h)  # 128,56,56
        h += pool2

        h = self.deconv9(h)
        h = self.bn9(h)
        h = self.relu9(h)  # 64,112,112
        h += pool1

        h = self.deconv10(h)
        h = F.tanh(h)  # 3,224,224

        return h

    def _initialize_weights(self):
        for m in self.modules():
            if isinstance(m, nn.Conv2d):
                n = m.kernel_size[0] * m.kernel_size[1] * m.out_channels
                m.weight.data.normal_(0, math.sqrt(2. / n))
            if isinstance(m, nn.ConvTranspose2d):
                n = m.kernel_size[0] * m.kernel_size[1] * m.out_channels
                m.weight.data.normal_(0, math.sqrt(2. / n))


class ConvDiscriminator(nn.Module):

    def __init__(self):
        super(ConvDiscriminator, self).__init__()

        self.conv1 = nn.Conv2d(3, 64, 3, stride=2, padding=1, bias=False)
        self.bn1 = nn.BatchNorm2d(64)
        self.relu1 = nn.LeakyReLU(0.1)

        self.conv2 = nn.Conv2d(64, 128, 3, stride=2, padding=1, bias=False)
        self.bn2 = nn.BatchNorm2d(128)
        self.relu2 = nn.LeakyReLU(0.1)

        self.conv3 = nn.Conv2d(128, 256, 3, stride=2, padding=1, bias=False)
        self.bn3 = nn.BatchNorm2d(256)
        self.relu3 = nn.LeakyReLU(0.1)

        self.conv4 = nn.Conv2d(256, 512, 3, stride=2, padding=1, bias=False)
        self.bn4 = nn.BatchNorm2d(512)
        self.relu4 = nn.LeakyReLU(0.1)

        self.conv5 = nn.Conv2d(512, 512, 3, stride=2, padding=1, bias=False)
        self.bn5 = nn.BatchNorm2d(512)
        self.relu5 = nn.LeakyReLU(0.1)

        self.conv6 = nn.Conv2d(512, 512, 7, stride=1, padding=0, bias=False)

        self.bn6 = nn.BatchNorm2d(512)
        self.relu6 = nn.LeakyReLU(0.1)

        self.conv7 = nn.Conv2d(512, 1, 1, stride=1, padding=0, bias=False)

        self._initialize_weights()

    def forward(self, x):
        h = x
        h = self.conv1(h)
        h = self.bn1(h)
        h = self.relu1(h)  # 64,112,112 (if input is 224x224)

        h = self.conv2(h)
        h = self.bn2(h)
        h = self.relu2(h)  # 128,56,56

        h = self.conv3(h)  # 256,28,28
        h = self.bn3(h)
        h = self.relu3(h)

        h = self.conv4(h)  # 512,14,14
        h = self.bn4(h)
        h = self.relu4(h)

        h = self.conv5(h)  # 512,7,7
        h = self.bn5(h)
        h = self.relu5(h)

        h = self.conv6(h)
        h = self.bn6(h)
        h = self.relu6(h)  # 512,1,1

        h = self.conv7(h)
        h = F.sigmoid(h)

        return h

    def _initialize_weights(self):
        for m in self.modules():
            if isinstance(m, nn.Conv2d):
                n = m.kernel_size[0] * m.kernel_size[1] * m.out_channels
                m.weight.data.normal_(0, math.sqrt(2. / n))
            if isinstance(m, nn.ConvTranspose2d):
                n = m.kernel_size[0] * m.kernel_size[1] * m.out_channels
                m.weight.data.normal_(0, math.sqrt(2. / n))
>>>>>>> 5ae66a24
<|MERGE_RESOLUTION|>--- conflicted
+++ resolved
@@ -109,7 +109,6 @@
         # x = self.conv5(x)
         return x
 
-<<<<<<< HEAD
 class NazeriDiscriminator32(nn.Module):
     def __init__(self):
         super(NazeriDiscriminator32, self).__init__()
@@ -299,7 +298,6 @@
         x = F.tanh(self.conv8(x))
         #x = self.conv5(x)
         return x
-=======
 
 class ConvGenerator(nn.Module):
 
@@ -481,5 +479,4 @@
                 m.weight.data.normal_(0, math.sqrt(2. / n))
             if isinstance(m, nn.ConvTranspose2d):
                 n = m.kernel_size[0] * m.kernel_size[1] * m.out_channels
-                m.weight.data.normal_(0, math.sqrt(2. / n))
->>>>>>> 5ae66a24
+                m.weight.data.normal_(0, math.sqrt(2. / n))