import os
import pickle
import tarfile
import numpy as np
import torch
import torch.utils.data
from skimage.color import rgb2lab, rgb2gray
from torchvision import datasets, transforms


def files_are_present(dataset_path, num_files=None):
    if not os.path.exists(dataset_path):  # can be either a file or directory
        return False
    if num_files is not None:  # in case one wants to check the number of files in the directory
        files_present = [file for r, d, files in os.walk(dataset_path) for file in files if not file.startswith('.')]
        num_files_present = len(files_present)
        if num_files_present != num_files:  # to check whether the download + file-extraction was successful
            return False
    return True


def download_data(url, file, dataset_path, num_files=None):
    """
    :param url: the url of the data file
    :param file: the name of the data file (renaming allowed)
    :param dataset_path: the path where the data file should be
    :param num_files: the number of files that should be included in the data-file
    :return: whether data had to be downloaded (boolean can be used to do some post-processing)
    """
    if files_are_present(dataset_path, num_files):
        print("Files already downloaded")
        return False

    datasets.utils.download_url(url, root=dataset_path, filename=file, md5=None)

    with tarfile.open(os.path.join(dataset_path, file), 'r:gz') as tar:
        tar.extractall(path=dataset_path)

    return True


def unpickle(file):
    with open(file, 'rb') as fo:
        dict = pickle.load(fo, encoding='bytes')
    return dict[b"data"]


def get_224_train_transforms():
    return transforms.Compose([
        transforms.RandomSizedCrop(224),
        transforms.RandomHorizontalFlip()
    ])


def get_224_val_transforms():
    return transforms.Compose([
        transforms.Scale(256),
        transforms.CenterCrop(224)
    ])


def get_placeholder_loaders(placeholder_path, train_batch_size, val_batch_size):
    """
    Get placeholder data set loaders (for framework testing only)
    """

    train_directory = os.path.join(placeholder_path, 'train')
    train_transforms = get_224_train_transforms()
    train_imagefolder = GrayscaleImageFolder(train_directory, train_transforms)
    train_loader = torch.utils.data.DataLoader(
        train_imagefolder, batch_size=train_batch_size, shuffle=True, num_workers=1)

    val_transforms = get_224_val_transforms()
    val_directory = os.path.join(placeholder_path, 'val')
    val_imagefolder = GrayscaleImageFolder(val_directory, val_transforms)
    val_loader = torch.utils.data.DataLoader(
        val_imagefolder, batch_size=val_batch_size, shuffle=False, num_workers=1)

    return train_loader, val_loader


def get_cifar10_loaders(dataset_path, train_batch_size, val_batch_size):
    """
    Get CIFAR-10 dataset loaders
    """

    # Process training data into a DataLoader object
    train_transforms = transforms.Compose([
        transforms.RandomHorizontalFlip()
    ])
<<<<<<< HEAD

    # Print if data is already downloaded
    data_batch_name = 'cifar-10-batches-py/data_batch_{}'
    for batch_num in range(1, 6):
        data_batch = data_batch_name.format(batch_num)
        data_file = os.path.join(dataset_path, data_batch)
        if os.path.exists(data_file):
            print("Batch {0} present".format(batch_num))
    
    train_set = datasets.CIFAR10(root=dataset_path, train=True, download=True)
    num_training_points = train_set.__len__()
    num_points_training_batch = int(num_training_points / batch_size)
=======
    
    # Used to download the data
    datasets.CIFAR10(root=dataset_path, train=True, download=True)
>>>>>>> b6294015

    train_data = np.array([]).reshape(0, 3, 32, 32)

    for batch_num in range(1, 6):
        data_batch = data_batch_name.format(batch_num)
        batch_dir = os.path.join(dataset_path, data_batch)
        train_data = np.append(train_data, np.reshape(unpickle_cifar10(batch_dir),
                                                      (10000, 3, 32, 32)), 0)

    train_lab_data = CIFAR10ImageDataSet(train_data, transforms=train_transforms)
    train_loader = torch.utils.data.DataLoader(
        train_lab_data, batch_size=train_batch_size, shuffle=True, num_workers=1)

    # Process validation data into a DataLoader object
    val_transforms = transforms.Compose([
        transforms.Scale(32)
    ])

    val_set_name = 'cifar-10-batches-py/test_batch'
    val_dir = os.path.join(dataset_path, val_set_name)
    val_data = unpickle(val_dir)
    num_points_val_batch = val_data.shape[0]

    val_data = np.reshape(val_data, (num_points_val_batch, 3, 32, 32))

    val_lab_data = CIFAR10ImageDataSet(val_data, transforms=val_transforms)
    val_loader = torch.utils.data.DataLoader(
        val_lab_data, batch_size=val_batch_size, shuffle=False, num_workers=1)

    return train_loader, val_loader


def get_places205_loaders(dataset_path, train_batch_size, val_batch_size):
    """
    Get Places205 dataset loaders
    """
    url = 'http://data.csail.mit.edu/places/places205/testSetPlaces205_resize.tar.gz'
    file_name = 'testSetPlaces205_resize.tar.gz'
    dir_name = 'testSet_resize'
    num_files = 41000

    validation_set_size = 1000

    train_directory = os.path.join(dataset_path, 'train')
    val_directory = os.path.join(dataset_path, 'val')

    had_to_download_data = download_data(url, file_name, dataset_path, num_files)

    if had_to_download_data:
        # need to place images in a sub-folder (see https://github.com/pytorch/examples/issues/236 for more info)
        val_img_dir = os.path.join(val_directory, 'class')
        train_img_dir = os.path.join(train_directory, 'class')
        os.makedirs(val_img_dir, exist_ok=True)
        os.makedirs(train_img_dir, exist_ok=True)

        full_dir = os.path.join(dataset_path, dir_name)
        for i, file in enumerate(os.listdir(full_dir)):
            if i < validation_set_size:  # first x will be val
                os.rename(os.path.join(full_dir, file), os.path.join(val_img_dir, file))
            else:  # others will be training
                os.rename(os.path.join(full_dir, file), os.path.join(train_img_dir, file))

        # remove the old directory
        os.rmdir(full_dir)

        # remove all the other obsolete/irrelevant files that have been downloaded
        to_be_removed_files = [file for file in os.listdir(dataset_path) if file not in ['train', 'val']]
        for file in to_be_removed_files:
            os.remove(os.path.join(dataset_path, file))

    train_transforms = get_224_train_transforms()
    train_imagefolder = GrayscaleImageFolder(train_directory, train_transforms)
    train_loader = torch.utils.data.DataLoader(
        train_imagefolder, batch_size=train_batch_size, shuffle=True, num_workers=1)

    val_transforms = get_224_val_transforms()
    val_imagefolder = GrayscaleImageFolder(val_directory, val_transforms)
    val_loader = torch.utils.data.DataLoader(
        val_imagefolder, batch_size=val_batch_size, shuffle=False, num_workers=1)

    return train_loader, val_loader


def get_places365_loaders(dataset_path, train_batch_size, val_batch_size):
    """
    Get Places365 dataset loaders
    """

    train_directory = os.path.join(dataset_path, 'train')
    val_directory = os.path.join(dataset_path, 'val')

    train_transforms = get_224_train_transforms()
    train_imagefolder = GrayscaleImageFolder(train_directory, train_transforms)
    train_loader = torch.utils.data.DataLoader(
        train_imagefolder, batch_size=train_batch_size, shuffle=True, num_workers=1)

    val_transforms = get_224_val_transforms()
    val_imagefolder = GrayscaleImageFolder(val_directory, val_transforms)
    val_loader = torch.utils.data.DataLoader(
        val_imagefolder, batch_size=val_batch_size, shuffle=False, num_workers=1)

    return train_loader, val_loader


class GrayscaleImageFolder(datasets.ImageFolder):
    """
    Custom images folder, which converts images to grayscale before loading
    """

    def __getitem__(self, index):
        path, target = self.imgs[index]
        img = self.loader(path)
        if self.transform is not None:
            img_original = self.transform(img)
            img_original = np.asarray(img_original)

            img_lab = rgb2lab(img_original)
            img_lab = (img_lab + 128) / 255

            img_ab = img_lab[:, :, 1:3]
            img_ab = torch.from_numpy(img_ab.transpose((2, 0, 1))).float()

            img_gray = rgb2gray(img_original)
            img_gray = torch.from_numpy(img_gray).unsqueeze(0).float()

        return img_gray, img_ab, img_original


class CIFAR10ImageDataSet(torch.utils.data.Dataset):
    def __init__(self, data, transforms=None):
        self.data = data
        self.transforms = transforms

    def __getitem__(self, index):
        img = self.data[index]

        img_original = transforms.functional.to_pil_image(torch.from_numpy(img.astype(np.uint8)))

        if self.transforms is not None:
            img_original = self.transforms(img_original)

        img_original = np.asarray(img_original)

        img_original = img_original / 255

        img_lab = rgb2lab(img_original)
        img_lab = (img_lab + 128) / 255

        img_ab = img_lab[:, :, 1:3]
        img_ab = torch.from_numpy(img_ab.transpose((2, 0, 1))).float()

        img_gray = rgb2gray(img_original)
        img_gray = torch.from_numpy(img_gray).unsqueeze(0).float()

        return img_gray, img_ab, img_original

    def __len__(self):
        return self.data.shape[0]<|MERGE_RESOLUTION|>--- conflicted
+++ resolved
@@ -39,7 +39,7 @@
     return True
 
 
-def unpickle(file):
+def unpickle_cifar10(file):
     with open(file, 'rb') as fo:
         dict = pickle.load(fo, encoding='bytes')
     return dict[b"data"]
@@ -88,7 +88,6 @@
     train_transforms = transforms.Compose([
         transforms.RandomHorizontalFlip()
     ])
-<<<<<<< HEAD
 
     # Print if data is already downloaded
     data_batch_name = 'cifar-10-batches-py/data_batch_{}'
@@ -98,14 +97,8 @@
         if os.path.exists(data_file):
             print("Batch {0} present".format(batch_num))
     
-    train_set = datasets.CIFAR10(root=dataset_path, train=True, download=True)
-    num_training_points = train_set.__len__()
-    num_points_training_batch = int(num_training_points / batch_size)
-=======
-    
     # Used to download the data
     datasets.CIFAR10(root=dataset_path, train=True, download=True)
->>>>>>> b6294015
 
     train_data = np.array([]).reshape(0, 3, 32, 32)
 
@@ -126,7 +119,7 @@
 
     val_set_name = 'cifar-10-batches-py/test_batch'
     val_dir = os.path.join(dataset_path, val_set_name)
-    val_data = unpickle(val_dir)
+    val_data = unpickle_cifar10(val_dir)
     num_points_val_batch = val_data.shape[0]
 
     val_data = np.reshape(val_data, (num_points_val_batch, 3, 32, 32))
