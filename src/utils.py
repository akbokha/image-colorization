--- conflicted
+++ resolved
@@ -114,7 +114,6 @@
     return summary_filename
 
 
-<<<<<<< HEAD
 def combine_lab_image_layers(grayscale_layer, ab_layers):
     color_image = torch.cat((grayscale_layer, ab_layers), 0).numpy()  # combine channels
     color_image = color_image.transpose((1, 2, 0))  # transpose for matplotlib
@@ -124,11 +123,8 @@
     return color_image
 
 
-def save_colorized_images(grayscale_layer, ab_layers, img_original, save_paths, save_name, save_static_images=False):
-=======
 def save_colorized_images(grayscale_layer, ab_layers, img_original, save_paths, save_name, save_static_images=False,
                           gan_result=False, generated=None):
->>>>>>> b8b7a4ca
     """
     Save grayscale and colorised versions of selected image
     """
