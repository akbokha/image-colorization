import csv
import os

import matplotlib.pyplot as plt
import numpy as np
import torch
from skimage.color import lab2rgb, rgb2lab


class AverageMeter(object):
    '''An easy way to compute and store both average and current values'''

    def __init__(self):
        self.reset()

    def reset(self):
        self.val = 0
        self.avg = 0
        self.sum = 0
        self.count = 0

    def update(self, val, n=1):
        self.val = val
        self.sum += val * n
        self.count += n
        self.avg = self.sum / self.count


class RateMeter(object):
    '''An easy way to compute and store rates'''

    def __init__(self):
        self.reset()

    def reset(self):
        self.rate = 0
        self.successes = 0
        self.trials = 0

    def update(self, successes, trials):
        self.successes += successes
        self.trials += trials
        self.rate = self.successes / self.trials


def save_model_state(path, epoch, model, optimizer=None):
    model_state_path = os.path.join(path, 'models', 'epoch-{0:03d}'.format(epoch))
    if not os.path.exists(model_state_path):
        os.makedirs(model_state_path)

<<<<<<< HEAD
    if isinstance(model, dict):  # GAN model: two models (generator and discriminator) & their respective optimizers
        state_dict = {
            'epoch': epoch,
            'gen_model_state': model['generator'].state_dict(),
            'dis_model_state': model['discriminator'].state_dict(),
            'gen_optimizer_state': optimizer['generator'].state_dict(),
            'dis_optimizer_state': optimizer['discriminator'].state_dict()
        }
    else:
        state_dict = {
            'epoch': epoch,
            'model_state': model.state_dict(),
            'optimizer': optimizer.state_dict()
        }

    torch.save(state_dict, os.path.join(model_state_path, 'state_dict'))
=======
    state_dict = {
        'epoch': epoch,
        'model_state': model.state_dict(),
    }

    if optimizer is not None:
        state_dict['optimizer_state'] = optimizer.state_dict()

    torch.save(state_dict, os.path.join(model_state_path, 'state_dict.pth'))
>>>>>>> 2e59491c


def save_stats(experiment_log_dir, filename, stats_dict, current_epoch, continue_from_mode=False, save_full_dict=True):
    """
    Saves the statistics in stats dict into a csv file. Using the keys as the header entries and the values as the
    columns of a particular header entry
    :param experiment_log_dir: the log folder dir filepath
    :param filename: the name of the csv file
    :param stats_dict: the stats dict containing the data to be saved
    :param current_epoch: the number of epochs since commencement of the current training session
    (i.e. if the experiment continued from 100 and this is epoch 105, then pass relative distance of 5.)
    :param save_full_dict: whether to save the full dict as is overriding any previous entries (might be useful if we
    want to overwrite a file)
    :return: The filepath to the summary file
    """

    summary_filename = os.path.join(experiment_log_dir, filename)
    mode = 'a' if continue_from_mode else 'w'
    with open(summary_filename, mode) as f:
        writer = csv.writer(f)
        if not continue_from_mode:
            writer.writerow(list(stats_dict.keys()))

        if save_full_dict:
            total_rows = len(list(stats_dict.values())[0])
            for idx in range(total_rows):
                row_to_add = [value[idx] for value in list(stats_dict.values())]
                writer.writerow(row_to_add)
        else:
            row_to_add = [value[current_epoch] for value in list(stats_dict.values())]
            writer.writerow(row_to_add)

    return summary_filename


def save_colorized_images(grayscale_layer, ab_layers, img_original, save_paths, save_name, save_static_images=False,
                          gan_result=False, generated=None):
    """
    Save grayscale and colorised versions of selected image
    """
    if save_static_images:  # save non-changing gray-scale and ground_truth images
        grayscale_input = grayscale_layer.squeeze().numpy()
        plt.imsave(arr=grayscale_input, fname=os.path.join(save_paths['grayscale'], save_name), cmap='gray')
        plt.imsave(arr=img_original.numpy().transpose((1, 2, 0)), fname=os.path.join(save_paths['original'], save_name))
    elif gan_result:
        generated = generated.cpu().numpy().astype(np.float64)
        generated = (generated + 1) / 2
        generated = generated.transpose((1, 2, 0))  # rescale for matplotlib
        plt.imsave(arr=generated, fname=os.path.join(save_paths['colorized'], save_name))
    else:  # save colorization results
        color_image = torch.cat((grayscale_layer, ab_layers), 0).numpy()  # combine channels
        color_image = color_image.transpose((1, 2, 0))  # rescale for matplotlib
        color_image[:, :, 0:1] = color_image[:, :, 0:1] * 100
        color_image[:, :, 1:3] = color_image[:, :, 1:3] * 255 - 128
        color_image = lab2rgb(color_image.astype(np.float64))
        plt.imsave(arr=color_image, fname=os.path.join(save_paths['colorized'], save_name))<|MERGE_RESOLUTION|>--- conflicted
+++ resolved
@@ -4,7 +4,7 @@
 import matplotlib.pyplot as plt
 import numpy as np
 import torch
-from skimage.color import lab2rgb, rgb2lab
+from skimage.color import lab2rgb
 
 
 class AverageMeter(object):
@@ -48,7 +48,6 @@
     if not os.path.exists(model_state_path):
         os.makedirs(model_state_path)
 
-<<<<<<< HEAD
     if isinstance(model, dict):  # GAN model: two models (generator and discriminator) & their respective optimizers
         state_dict = {
             'epoch': epoch,
@@ -61,21 +60,10 @@
         state_dict = {
             'epoch': epoch,
             'model_state': model.state_dict(),
-            'optimizer': optimizer.state_dict()
         }
-
-    torch.save(state_dict, os.path.join(model_state_path, 'state_dict'))
-=======
-    state_dict = {
-        'epoch': epoch,
-        'model_state': model.state_dict(),
-    }
-
-    if optimizer is not None:
-        state_dict['optimizer_state'] = optimizer.state_dict()
-
+        if optimizer is not None:
+            state_dict['optimizer_state'] = optimizer.state_dict()
     torch.save(state_dict, os.path.join(model_state_path, 'state_dict.pth'))
->>>>>>> 2e59491c
 
 
 def save_stats(experiment_log_dir, filename, stats_dict, current_epoch, continue_from_mode=False, save_full_dict=True):
