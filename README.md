--- conflicted
+++ resolved
@@ -96,7 +96,9 @@
 
 <img src="/media/img/unet.png"/>
 
-<<<<<<< HEAD
+The network implemented in this paper has the same architecture as the one presented in the original U-Net paper (see image above), modified to take 224x224 inputs. 
+Non-linearities are introduced by following convolutional and deconvolutional layers with leaky ReLUs with slope of 0.2. Furthermore batch normalisation is applied after every layer.
+
 #### Conditional GAN (CGAN)
 Recent research on image colorization has demonstrated the potential for using GAN architectures
 for image colorization tasks. One of the compelling aspects of using GANs is their ability to learn a loss function that is task-specific.
@@ -109,11 +111,4 @@
 
 In the context of image colorization, the traditional GAN has to be modified into a [Conditional GAN (CGAN)](https://arxiv.org/abs/1411.1784) such that it takes as image data as input instead of (random) noise. 
 More specifically, the CGAN will take as input greyscale data (i.e. images represented
-by their lightness channel _L_ in the _L\*a\*b\*_ colour space) and generate colorized images. The discriminator will be trained on both the generated colorized images and full-colour ground truth images.
-=======
-The network implemented in this paper has the same architecture as the one presented in the original U-Net paper (see image above), modified to take 224x224 inputs. 
-Non-linearities are introduced by following convolutional and deconvolutional layers with leaky ReLUs with slope of 0.2. Furthermore batch normalisation is applied after every layer.
-
-
-<b>Conditional GAN (CGAN)</b>
->>>>>>> 45517ea6
+by their lightness channel _L_ in the _L\*a\*b\*_ colour space) and generate colorized images. The discriminator will be trained on both the generated colorized images and full-colour ground truth images.